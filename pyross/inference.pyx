from itertools import compress
from scipy import sparse
from scipy.integrate import solve_ivp, quad
from scipy.optimize import minimize, approx_fprime
from scipy.stats import lognorm
from scipy.linalg import solve_triangular, rq
import numpy as np
from scipy.interpolate import make_interp_spline
from scipy.linalg import eig
cimport numpy as np
cimport cython
from math import isclose
import time, sympy
from sympy import MutableDenseNDimArray as Array
from sympy import Inverse, tensorcontraction, tensorproduct, permutedims
from scipy import interpolate
import dill
import hashlib

try:
    # Optional support for nested sampling.
    import dynesty
except ImportError:
    dynesty = None

try:
    # Optional support for MCMC sampling.
    import emcee
except ImportError:
    emcee = None

try:
    # Optional support for multiprocessing in the minimization function.
    import pathos.multiprocessing as pathos_mp
except ImportError:
    pathos_mp = None

import pyross.deterministic
cimport pyross.deterministic
import pyross.contactMatrix
from pyross.utils_python import *
from libc.math cimport sqrt, log, INFINITY
cdef double PI = 3.14159265359


DTYPE   = np.float
ctypedef np.float_t DTYPE_t
ctypedef np.uint8_t BOOL_t

@cython.wraparound(False)
@cython.boundscheck(False)
@cython.cdivision(True)
@cython.nonecheck(False)
cdef class SIR_type:
    '''Parent class for inference for all SIR-type classes listed below

    All subclasses use the same functions to perform inference, which are documented below.
    '''

    cdef:
        readonly Py_ssize_t nClass, M, steps, dim, vec_size
        readonly double Omega, rtol_det, rtol_lyapunov
        readonly np.ndarray beta, gIa, gIs, fsa, _xm
        readonly np.ndarray alpha, fi, CM, dsigmadt, J, B, J_mat, B_vec, U
        readonly np.ndarray flat_indices1, flat_indices2, flat_indices, rows, cols
        readonly str det_method, lyapunov_method
        readonly dict class_index_dict
        readonly list param_keys, _interp
        readonly object contactMatrix
        readonly bint param_mapping_enabled


    def __init__(self, parameters, nClass, M, fi, Omega, steps, det_method, lyapunov_method, rtol_det, rtol_lyapunov):
        self.Omega = Omega
        self.M = M
        self.fi = fi
        assert steps >= 2, 'Number of steps must be at least 2'
        self.steps = steps
        self.set_params(parameters)
        self.det_method=det_method
        self.lyapunov_method=lyapunov_method
        self.rtol_det = rtol_det
        self.rtol_lyapunov = rtol_lyapunov

        self.dim = nClass*M
        self.nClass = nClass
        self.vec_size = int(self.dim*(self.dim+1)/2)
        self.CM = np.empty((M, M), dtype=DTYPE)
        self.dsigmadt = np.zeros((self.vec_size), dtype=DTYPE)
        self.J = np.zeros((nClass, M, nClass, M), dtype=DTYPE)
        self.B = np.zeros((nClass, M, nClass, M), dtype=DTYPE)
        self.J_mat = np.empty((self.dim, self.dim), dtype=DTYPE)
        self.B_vec = np.empty((self.vec_size), dtype=DTYPE)
        self.U = np.empty((self.dim, self.dim), dtype=DTYPE)

        # preparing the indices
        self.rows, self.cols = np.triu_indices(self.dim)
        self.flat_indices = np.ravel_multi_index((self.rows, self.cols), (self.dim, self.dim))
        r, c = np.triu_indices(self.dim, k=1)
        self.flat_indices1 = np.ravel_multi_index((r, c), (self.dim, self.dim))
        self.flat_indices2 = np.ravel_multi_index((c, r), (self.dim, self.dim))

        self._xm = None
        self._interp = None

        self.param_mapping_enabled = False


    def infer_parameters(self, x, Tf, contactMatrix, prior_dict, **kwargs):
        """Infers the MAP estimates for epidemiological parameters

        Parameters
        ----------
            see `infer`

        Returns
        -------
        output: dict
            Contains the following keys for users:

            map_dict: dict
                A dictionary for MAPs. Keys are the names of the parameters and
                the corresponding values are its MAP estimates.
            -logp: float
                The value of -logp at MAP.

        Note
        ----
        This function just calls `infer` with a fixed contactMatrix function, will be deprecated.
        """


        output_dict = self.infer(x, Tf, prior_dict, contactMatrix=contactMatrix, generator=None,
                      intervention_fun=None, **kwargs)

        # match old output dictionary key names (the new implementation of infer uses the same keys as latent_infer)

        output_dict['map_dict'] = output_dict['params_dict']
        output_dict['keys'] = output_dict['param_keys']
        output_dict['flat_guess_range'] = output_dict['param_guess_range']
        output_dict['scaled_guesses'] = output_dict['scaled_param_guesses']
        output_dict['flat_map'] = output_dict['flat_params']

        return output_dict

    def nested_sampling_inference(self, x, Tf, contactMatrix, prior_dict, tangent=False, verbose=False,
                                  nprocesses=0, queue_size=None, maxiter=None, maxcall=None, dlogz=None,
                                  n_effective=None, add_live=True, sampler=None, **dynesty_args):
        """
        Run nested sampling for model parameters without latent variables.

        Note
        ----
        This function has been replaced by `pyross.inference.infer_nested_sampling` and will be deleted
        in a future version of pyross. See there for a documentation of the function parameters.
        """
        return self.infer_nested_sampling(x, Tf, prior_dict, contactMatrix=contactMatrix, generator=None,
                                          intervention_fun=None, tangent=tangent, verbose=verbose, nprocesses=nprocesses,
                                          queue_size=queue_size, maxiter=maxiter, maxcall=maxcall, dlogz=dlogz,
                                          n_effective=n_effective, add_live=add_live, sampler=sampler, **dynesty_args)

    def nested_sampling_inference_process_result(self, sampler, prior_dict):
        """
        Take the sampler generated by `nested_sampling_inference` and produce output dictionaries for further use
        in the pyross framework.

        Note
        ----
        This function has been replaced by `pyross.inference.infer_nested_sampling_process_result` and will be deleted
        in a future version of pyross. See there for a documentation of the function parameters.
        """
        result, output_samples = self.infer_nested_sampling_process_result(sampler, prior_dict, contactMatrix=self.contactMatrix,
                                                                           generator=None, intervention_fun=None)

        # Match old dictionary key names for backward compatibility.
        for out_dict in output_samples:
            out_dict['map_dict']         = out_dict.pop('params_dict')
            out_dict['keys']             = out_dict.pop('param_keys')
            out_dict['flat_guess_range'] = out_dict.pop('param_guess_range')
            out_dict['scaled_guesses']   = out_dict.pop('scaled_param_guesses')
            out_dict['flat_map']         = out_dict.pop('flat_params')

        return result, output_samples

    def mcmc_inference(self, x, Tf, contactMatrix, prior_dict, tangent=False, verbose=False, sampler=None, nwalkers=None,
                       walker_pos=None, nsamples=1000, nprocesses=0):
        """
        Sample the posterior distribution of the epidimiological parameters using ensemble MCMC.

        Note
        ----
        This function has been replaced by `pyross.inference.infer_mcmc` and will be deleted in a future version of pyross.
        See there for a documentation of the function parameters.
        """
        return self.infer_mcmc(x, Tf, prior_dict, contactMatrix=contactMatrix, generator=None, intervention_fun=None,
                               tangent=tangent, verbose=verbose, sampler=sampler, nwalkers=nwalkers,
                               walker_pos=walker_pos, nsamples=nsamples, nprocesses=nprocesses)

    def mcmc_inference_process_result(self, sampler, prior_dict, flat=True, discard=0, thin=1):
        """
        Take the sampler generated by `mcmc_inference` and produce output dictionaries for further use in the
        pyross framework.

        Note
        ----
        This function has been replaced by `pyross.inference.infer_mcmc_process_result` and will be deleted in a future version
        of pyross. See there for a documentation of the function parameters.
        """
        output_samples = self.infer_mcmc_process_result(sampler, prior_dict, contactMatrix=self.contactMatrix, generator=None,
                                                        intervention_fun=None, flat=flat, discard=discard, thin=thin)

        # Match old dictionary key names for backward compatibility.
        if flat:
            flat_sample_list = output_samples
        else:
            flat_sample_list = [item for sublist in output_samples for item in sublist]
        for out_dict in flat_sample_list:
            out_dict['map_dict']         = out_dict.pop('params_dict')
            out_dict['keys']             = out_dict.pop('param_keys')
            out_dict['flat_guess_range'] = out_dict.pop('param_guess_range')
            out_dict['scaled_guesses']   = out_dict.pop('scaled_param_guesses')
            out_dict['flat_map']         = out_dict.pop('flat_params')

        return output_samples


    def infer_control(self, x, Tf, generator, prior_dict, **kwargs):
        """
        Compute the maximum a-posteriori (MAP) estimate of the change of control parameters for a SIR type model in
        lockdown.

        Parameters
        ----------
            see `infer`

        Returns
        -------
        output_dict: dict
            Dictionary of MAP estimates, containing the following keys for users:

            map_dict: dict
                Dictionary for MAP estimates of the control parameters.
            -logp: float
                Value of -logp at MAP.

        Note
        ----
        This function just calls `infer` with the specified generator, will be deprecated.
        """

        output_dict = self.infer(x, Tf, prior_dict, contactMatrix=None, generator=generator,
                      **kwargs)

        # match old output dictionary key names
        del output_dict['params_dict']
        output_dict['map_dict'] = output_dict['control_params_dict']
        output_dict['keys'] = output_dict['param_keys']
        output_dict['flat_guess_range'] = output_dict['param_guess_range']
        output_dict['scaled_guesses'] = output_dict['scaled_param_guesses']

        return output_dict

    def _loglikelihood(self, params, contactMatrix=None, generator=None, intervention_fun=None, keys=None,
                       x=None, Tf=None, tangent=None,is_scale_parameter=None, flat_guess_range=None,
                       scaled_guesses=None, bounds=None, inter_steps=0, **catchall_kwargs):
        """Compute the log-likelihood of the model."""
        if bounds is not None:
            # Check that params is within bounds. If not, return -np.inf.
            if np.any(bounds[:,0] > params) or np.any(bounds[:,1] < params):
                return -np.Inf

        # Restore parameters from flattened parameters
        orig_params = pyross.utils.unflatten_parameters(params, flat_guess_range,
                                                        is_scale_parameter, scaled_guesses)
        parameters, kwargs = self.fill_params_dict(keys, orig_params, return_additional_params=True)

        self.set_params(parameters)

        if generator is not None:
            if intervention_fun is None:
                self.contactMatrix = generator.constant_contactMatrix(**kwargs)
            else:
                self.contactMatrix = generator.intervention_custom_temporal(intervention_fun, **kwargs)
        else:
            if kwargs != {}:
                raise Exception('Key error or unspecified generator')

        if tangent:
            minus_logl = self._obtain_logp_for_traj_tangent(x, Tf)
        else:
            minus_logl = self._obtain_logp_for_traj(x, Tf, inter_steps)

        return -minus_logl

    def _logposterior(self, params, prior=None, **logl_kwargs):
        """Compute the log-posterior (up to a constant) of the model."""
        logl = self._loglikelihood(params, **logl_kwargs)
        return logl + np.sum(prior.logpdf(params))

    def _infer_to_minimize(self, params, grad=0, **logp_kwargs):
        """Objective function for minimization call in infer."""
        return -self._logposterior(params, **logp_kwargs)

    def infer(self, x, Tf, prior_dict, contactMatrix=None,
              generator=None, intervention_fun=None, tangent=False,
              verbose=False, ftol=1e-6,
              global_max_iter=100, local_max_iter=100, global_atol=1.,
              enable_global=True, enable_local=True,
              cma_processes=0, cma_population=16, cma_random_seed=None):
        """
        Compute the maximum a-posteriori (MAP) estimate for all desired parameters, including control parameters, for an SIR type model
        with fully observed classes. If `generator` is specified, the lockdown is modelled by scaling the contact matrices for contact at work,
        school, and other (but not home). This function infers the scaling parameters (can be age dependent) assuming that full data
        on all classes is available (with latent variables, use `latent_infer`).

        Parameters
        ----------
        x: 2d numpy.array
            Observed trajectory (number of data points x (age groups * model classes))
        Tf: float
            Total time of the trajectory
        prior_dict: dict
            A dictionary containing priors for parameters (can include both model and intervention parameters). See examples.
        contactMatrix: callable, optional
            A function that returns the contact matrix at time t (input). If specified, control parameters are not inferred.
            Either a contactMatrix or a generator must be specified.
        generator: pyross.contactMatrix, optional
            A pyross.contactMatrix object that generates a contact matrix function with specified lockdown
            parameters.
            Either a contactMatrix or a generator must be specified.
        intervention_fun: callable, optional
            The calling signature is `intervention_func(t, **kwargs)`,
            where t is time and kwargs are other keyword arguments for the function.
            The function must return (aW, aS, aO), where aW, aS and aO are (2, M) arrays.
            The contact matrices are then rescaled as :math:`aW[0]_i CW_{ij} aW[1]_j` etc.
            If not set, assume intervention that's constant in time.
            See `contactMatrix.constant_contactMatrix` for details on the keyword parameters.
        tangent: bool, optional
            Set to True to use tangent space inference. Default is false.
        verbose: bool, optional
            Set to True to see intermediate outputs from the optimizer.
        ftol: double
            Relative tolerance of logp
        global_max_iter: int, optional
            Number of global optimisations performed.
        local_max_iter: int, optional
            Number of local optimisation performed.
        global_atol: float
            The absolute tolerance for global optimisation.
        enable_global: bool, optional
            Set to True to enable global optimisation.
        enable_local: bool, optional
            Set to True to enable local optimisation.
        cma_processes: int, optional
            Number of parallel processes used for global optimisation.
        cma_population: int, optional
            The number of samples used in each step of the CMA algorithm.
        cma_random_seed: int (between 0 and 2**32-1)
            Random seed for the optimisation algorithms. By default it is generated from numpy.random.randint.

        Returns
        -------
        output_dict: dict
            Dictionary of MAP estimates, containing the following keys for users:

            params_dict: dict
                Dictionary for MAP estimates of the model parameters.
            control_params_dict: dict
                Dictionary for MAP estimates of the control parameters (if requested).
            -logp: float
                Value of -logp at MAP.
        Note
        ----
        This function combines the functionality of `infer_parameters` and `infer_control`,
        which will be deprecated.
        To infer model parameters only, specify a fixed `contactMatrix` function.
        To infer control parameters only, specify a `generator` and do not specify priors for model parameters.

        Examples
        --------
        An example of prior_dict to set priors for alpha and beta, where alpha
        is age dependent and we want to infer its scale parameters rather than
        each component individually. The prior distribution is assumed to be
        log-normal with the specified mean and standard deviation.

        >>> prior_dict = {
                'alpha':{
                    'mean': [0.5, 0.2],
                    'infer_scale': True,
                    'scale_factor_std': 1,
                    'scale_factor_bounds': [0.1, 10],
                    'prior_fun': 'truncnorm'
                },
                'beta':{
                    'mean': 0.02,
                    'std': 0.1,
                    'bounds': [1e-4, 1],
                    'prior_fun': 'lognorm'
                }
            }

        """


        # Sanity checks of the intputs
        self._process_contact_matrix(contactMatrix, generator, intervention_fun)

        # Read in parameter priors
        prior_names, keys, guess, stds, bounds, \
        flat_guess_range, is_scale_parameter, scaled_guesses  \
                = pyross.utils.parse_param_prior_dict(prior_dict, self.M, check_length=(not self.param_mapping_enabled))
        prior = Prior(prior_names, bounds, guess, stds)
        cma_stds = np.minimum(stds, (bounds[:, 1] - bounds[:, 0])/3)
        minimize_args = {'keys':keys, 'x':x, 'Tf':Tf,
                         'flat_guess_range':flat_guess_range,
                         'is_scale_parameter':is_scale_parameter,
                         'scaled_guesses': scaled_guesses,
                         'generator':generator, 'prior':prior,
                         'intervention_fun': intervention_fun, 'tangent': tangent}
        res = minimization(self._infer_to_minimize, guess, bounds, ftol=ftol, global_max_iter=global_max_iter,
                           local_max_iter=local_max_iter, global_atol=global_atol,
                           enable_global=enable_global, enable_local=enable_local, cma_processes=cma_processes,
                           cma_population=cma_population, cma_stds=cma_stds, verbose=verbose, args_dict=minimize_args, cma_random_seed=cma_random_seed)

        orig_params = pyross.utils.unflatten_parameters(res[0], flat_guess_range,
                                             is_scale_parameter, scaled_guesses)

        map_params_dict, map_control_params_dict = self.fill_params_dict(keys, orig_params, return_additional_params=True)
        self.set_params(map_params_dict)

        if generator is not None:
            if intervention_fun is None:
                self.contactMatrix = generator.constant_contactMatrix(**map_control_params_dict)
            else:
                self.contactMatrix = generator.intervention_custom_temporal(intervention_fun, **map_control_params_dict)

        l_post = -res[1]
        l_prior = np.sum(prior.logpdf(res[0]))
        l_like = l_post - l_prior
        output_dict = {
            'params_dict': map_params_dict, 'flat_params': res[0], 'param_keys': keys,
            'log_posterior':l_post, 'log_prior':l_prior, 'log_likelihood':l_like,
            'is_scale_parameter':is_scale_parameter,
            'param_guess_range':flat_guess_range,
            'scaled_param_guesses':scaled_guesses,
            'prior': prior
        }
        if map_control_params_dict != {}:
            output_dict['control_params_dict'] = map_control_params_dict

        return output_dict

    def _nested_sampling_prior_transform(self, x, prior=None):
        return prior.ppf(x)

    def infer_nested_sampling(self, x, Tf, prior_dict, contactMatrix=None, generator=None, intervention_fun=None, tangent=False,
                              verbose=False, nprocesses=0, queue_size=None, maxiter=None, maxcall=None, dlogz=None,
                              n_effective=None, add_live=True, sampler=None, **dynesty_args):
        """
        Compute the log-evidence and weighted samples of the a-posteriori distribution of the parameters of a SIR type model
        using nested sampling as implemented in the `dynesty` Python package. This function assumes that full data on
        all classes is available.

        Parameters
        ----------
        x: 2d numpy.array
            Observed trajectory (number of data points x (age groups * model classes))
        Tf: float
            Total time of the trajectory
        prior_dict: dict
            A dictionary containing priors for parameters (can include both model and intervention parameters). See examples.
        contactMatrix: callable, optional
            A function that returns the contact matrix at time t (input). If specified, control parameters are not inferred.
            Either a contactMatrix or a generator must be specified.
        generator: pyross.contactMatrix, optional
            A pyross.contactMatrix object that generates a contact matrix function with specified lockdown
            parameters.
            Either a contactMatrix or a generator must be specified.
        intervention_fun: callable, optional
            The calling signature is `intervention_func(t, **kwargs)`,
            where t is time and kwargs are other keyword arguments for the function.
            The function must return (aW, aS, aO), where aW, aS and aO are (2, M) arrays.
            The contact matrices are then rescaled as :math:`aW[0]_i CW_{ij} aW[1]_j` etc.
            If not set, assume intervention that's constant in time.
            See `contactMatrix.constant_contactMatrix` for details on the keyword parameters.
        tangent: bool, optional
            Set to True to use tangent space inference. Default is false.
        verbose: bool, optional
            Set to True to see intermediate outputs from the nested sampling procedure.
        nprocesses: int, optional
            The number of processes used for parallel evaluation of the likelihood.
        queue_size: int, optional
            Size of internal queue of likelihood values, default is nprocesses if multiprocessing is used.
        maxiter: int, optional
            The maximum number of iterations. Default is no limit.
        maxcall:int, optional
            The maximum number of calls to the likelihood function. Default no limit.
        dlogz: float, optional
            The iteration terminates if the estimated contribution of the remaining prior volume to the total evidence
            falls below this threshold. Default value is `1e-3 * (nlive - 1) + 0.01` if `add_live==True`, 0.01 otherwise.
        n_effective: float, optional
            The iteration terminates if the number of effective posterior samples reaches this values. Default is no limit.
        add_live: bool, optional
            Determines whether to add the remaining set of live points to the set of samples. Default is True.
        sampler: dynesty.NestedSampler, optional
            Continue running an instance of a nested sampler until the termination criteria are met.
        **dynesty_args:
            Arguments passed through to the construction of the dynesty.NestedSampler constructor. Relevant entries
            are (this is not comprehensive, for details see the documentation of dynesty):

            nlive: int, optional
                The number of live points. Default is 500.
            bound: {'none', 'single', 'multi', 'balls', 'cubes'}, optional
                Method used to approximately bound the prior using the current set of live points. Default is 'multi'.
            sample:  {'auto', 'unif', 'rwalk', 'rstagger', 'slice', 'rslice', 'hslice', callable}, optional
                Method used to sample uniformly within the likelihood constraint, conditioned on the provided bounds.

        Returns
        -------
        sampler: dynesty.NestedSampler
            The state of the sampler after termination of the nested sampling run.
        """
        if dynesty is None:
            raise Exception("Nested sampling needs optional dependency `dynesty` which was not found.")

        if nprocesses == 0:
            if pathos_mp:
                # Optional dependecy for multiprocessing (pathos) is installed.
                nprocesses = pathos_mp.cpu_count()
            else:
                nprocesses = 1

        if queue_size is None:
            queue_size = nprocesses

        # Sanity checks of the intputs
        self._process_contact_matrix(contactMatrix, generator, intervention_fun)

        # Read in parameter priors
        prior_names, keys, guess, stds, bounds, \
        flat_guess_range, is_scale_parameter, scaled_guesses  \
                = pyross.utils.parse_param_prior_dict(prior_dict, self.M, check_length=(not self.param_mapping_enabled))
        prior = Prior(prior_names, bounds, guess, stds)

        ndim = len(guess)
        prior_transform_args = {'prior':prior}
        loglike_args = {'keys':keys, 'x':x, 'Tf':Tf, 'flat_guess_range':flat_guess_range,
                         'is_scale_parameter':is_scale_parameter, 'scaled_guesses': scaled_guesses,
                         'generator':generator, 'intervention_fun': intervention_fun, 'tangent': tangent}

        if sampler is None:
            if nprocesses > 1:
                pool = pathos_mp.ProcessingPool(nprocesses)
                sampler = dynesty.NestedSampler(self._loglikelihood, self._nested_sampling_prior_transform, ndim=ndim,
                                                logl_kwargs=loglike_args, ptform_kwargs=prior_transform_args,
                                                pool=pool, queue_size=queue_size, **dynesty_args)
            else:
                sampler = dynesty.NestedSampler(self._loglikelihood, self._nested_sampling_prior_transform, ndim=ndim,
                                                logl_kwargs=loglike_args, ptform_kwargs=prior_transform_args,
                                                **dynesty_args)
        else:
            if nprocesses > 1:
                # Restart the pool we closed at the end of the previous run.
                sampler.pool = pathos_mp.ProcessingPool(nprocesses)
                sampler.M = sampler.pool.map
            elif sampler.pool is not None:
                sampler.pool = None
                sampler.M = map

        sampler.run_nested(maxiter=maxiter, maxcall=maxcall, dlogz=dlogz, n_effective=n_effective,
                           add_live=add_live, print_progress=verbose)

        if sampler.pool is not None:
            sampler.pool.close()
            sampler.pool.join()
            sampler.pool.clear()

        return sampler

    def infer_nested_sampling_process_result(self, sampler, prior_dict,
                                             contactMatrix=None, generator=None,
                                             intervention_fun=None, **catchall_kwargs):
        """
        Take the sampler generated by `pyross.inference.infer_nested_sampling` and produce output dictionaries for
        further use in the pyross framework. See `pyross.inference.infer_nested_sampling` for description of parameters.

        Parameters
        ----------
        sampler: dynesty.NestedSampler
            The output of `pyross.inference.infer_nested_sampling`.
        prior_dict: dict
        contactMatrix: callable, optional
        generator: pyross.contactMatrix, optional
        intervention_fun: callable, optional
        **catchall_kwargs: dict
            Catched further provided arguments and ignores them.

        Returns
        -------
        result: dynesty.Result
            The result of the nested sampling iteration. Relevant entries include:

            result.logz: list
                The progression of log-evidence estimates, use result.logz[-1] for the final estimate.
        output_samples: list
            The processed weighted posterior samples.
        """
        self._process_contact_matrix(contactMatrix, generator, intervention_fun)
        prior_names, keys, guess, stds, bounds, flat_guess_range, is_scale_parameter, scaled_guesses \
            = pyross.utils.parse_param_prior_dict(prior_dict, self.M, check_length=(not self.param_mapping_enabled))
        prior = Prior(prior_names, bounds, guess, stds)

        result = sampler.results
        output_samples = []
        for i in range(len(result.samples)):
            sample = result.samples[i]
            weight = np.exp(result.logwt[i] - result.logz[len(result.logz)-1])
            l_like = result.logl[i]

            orig_params = pyross.utils.unflatten_parameters(sample, flat_guess_range,
                                                            is_scale_parameter, scaled_guesses)

            map_params_dict, map_control_params_dict = self.fill_params_dict(keys, orig_params, return_additional_params=True)
            self.set_params(map_params_dict)

            if generator is not None:
                if intervention_fun is None:
                    self.contactMatrix = generator.constant_contactMatrix(**map_control_params_dict)
                else:
                    self.contactMatrix = generator.intervention_custom_temporal(intervention_fun, **map_control_params_dict)

            l_prior = np.sum(prior.logpdf(sample))
            l_post = l_like + l_prior
            output_dict = {
                'params_dict': map_params_dict, 'flat_params': sample, 'param_keys': keys,
                'log_posterior':l_post, 'log_prior':l_prior, 'log_likelihood':l_like,
                'weight':weight, 'is_scale_parameter':is_scale_parameter,
                'param_guess_range':flat_guess_range,
                'scaled_param_guesses':scaled_guesses,
                'prior': prior
            }
            if map_control_params_dict != {}:
                output_dict['control_params_dict'] = map_control_params_dict

            output_samples.append(output_dict)

        return result, output_samples

    def infer_mcmc(self, x, Tf, prior_dict, contactMatrix=None, generator=None, intervention_fun=None, tangent=False,
                   verbose=False, sampler=None, nwalkers=None, walker_pos=None, nsamples=1000, nprocesses=0):
        """
        Sample the posterior distribution of the epidimiological parameters using ensemble MCMC.

        Parameters
        ----------
        x: 2d numpy.array
            Observed trajectory (number of data points x (age groups * model classes))
        Tf: float
            Total time of the trajectory
        prior_dict: dict
            A dictionary containing priors for parameters (can include both model and intervention parameters). See examples.
        contactMatrix: callable, optional
            A function that returns the contact matrix at time t (input). If specified, control parameters are not inferred.
            Either a contactMatrix or a generator must be specified.
        generator: pyross.contactMatrix, optional
            A pyross.contactMatrix object that generates a contact matrix function with specified lockdown
            parameters.
            Either a contactMatrix or a generator must be specified.
        intervention_fun: callable, optional
            The calling signature is `intervention_func(t, **kwargs)`,
            where t is time and kwargs are other keyword arguments for the function.
            The function must return (aW, aS, aO), where aW, aS and aO are (2, M) arrays.
            The contact matrices are then rescaled as :math:`aW[0]_i CW_{ij} aW[1]_j` etc.
            If not set, assume intervention that's constant in time.
            See `contactMatrix.constant_contactMatrix` for details on the keyword parameters.
        tangent: bool, optional
            Set to True to use tangent space inference. Default is False.
        verbose: bool, optional
            Set to True to see a progress bar for the sample generation. Default is False.
        sampler: emcee.EnsembleSampler, optional
            Set to instance of the sampler (as returned by this function) to continue running the MCMC chains.
            Default is None (i.e. run a new chain).
        nwalkers:int, optional
            The number of chains in the ensemble (should be at least 2*dim). Default is 2*dim.
        walker_pos: np.array, optional
            The initial position of the walkers. If not specified, it samples random positions from the prior.
        nsamples:int, optional
            The number of samples per walker. Default is 1000.
        nprocesses: int, optional
            The number of processes used to compute the likelihood for the walkers, needs `pathos`. Default is
            the number of cpu cores if `pathos` is available, otherwise 1.

        Returns
        -------
        sampler: emcee.EnsembleSampler
            This function returns the interal state of the sampler. To look at the chain of the internal flattened paramters,
            run `sampler.get_chain()`. Use this to judge whether the chain has sufficiently converged. Either rerun
            `mcmc_inference(..., sampler=sampler)` to continue the chain or `mcmc_inference_process_result(...)` to process
            the result.

        Examples
        --------
        For the structure of `prior_dict`, see the documentation of `infer`. To start sampling the posterior,
        run for example

        >>> sampler = estimator.infer_mcmc(x, Tf, prior_dict, contactMatrix=contactMatrix, verbose=True)

        To judge the convergence of this chain, we can look at the trace plot of all the chains (for a moderate number of
        dimensions `dim`)

        >>> fig, axes = plt.subplots(dim, sharex=True)
        >>> samples = sampler.get_chain()
        >>> for i in range(dim):
                ax = axes[i]
                ax.plot(samples[:, :, i], "k", alpha=0.3)
                ax.set_xlim(0, len(samples))
        >>> axes[-1].set_xlabel("step number");

        For more detailed convergence metrics, see the documentation of `emcee`. To continue running this chain, we can
        call this function again with the sampler as argument

        >>> sampler = estimator.infer_mcmc(x, Tf, prior_dict, contactMatrix=contactMatrix, verbose=True, sampler=sampler)

        This procudes 1000 additional samples in each chain. To process the results, call `infer_mcmc_process_result`.
        """
        if emcee is None:
            raise Exception("MCMC sampling needs optional dependency `emcee` which was not found.")

        if nprocesses == 0:
            if pathos_mp:
                # Optional dependecy for multiprocessing (pathos) is installed.
                nprocesses = pathos_mp.cpu_count()
            else:
                nprocesses = 1

        if nprocesses > 1 and pathos_mp is None:
            raise Exception("The Python package `pathos` is needed for multiprocessing.")

        # Sanity checks of the intputs
        self._process_contact_matrix(contactMatrix, generator, intervention_fun)

        # Read in parameter priors
        prior_names, keys, guess, stds, bounds, \
        flat_guess_range, is_scale_parameter, scaled_guesses  \
                = pyross.utils.parse_param_prior_dict(prior_dict, self.M, check_length=(not self.param_mapping_enabled))
        prior = Prior(prior_names, bounds, guess, stds)

        ndim = len(guess)
        if nwalkers is None:
            nwalkers = 2*ndim

        logpost_args = {'bounds':bounds, 'keys':keys, 'is_scale_parameter':is_scale_parameter,
                'scaled_guesses':scaled_guesses, 'flat_guess_range':flat_guess_range,
                'x':x, 'Tf':Tf, 'prior':prior, 'tangent':tangent, 'generator':generator,
                'intervention_fun': intervention_fun}
        if walker_pos is None:
             # If not specified, sample initial positions of walkers from prior (within bounds).
            points = np.random.rand(nwalkers, ndim)
            p0 = prior.ppf(points)
        else:
            p0 = walker_pos

        if sampler is None:
            # Start a new MCMC chain.
            if nprocesses > 1:
                mcmc_pool = pathos_mp.ProcessingPool(nprocesses)
                sampler = emcee.EnsembleSampler(nwalkers, ndim, self._logposterior, kwargs=logpost_args,
                                                pool=mcmc_pool)
            else:
                sampler = emcee.EnsembleSampler(nwalkers, ndim, self._logposterior, kwargs=logpost_args)

            sampler.run_mcmc(p0, nsamples, progress=verbose)
        else:
            # Continue running an existing MCMC chain.
            if nprocesses > 1:
                sampler.pool = pathos_mp.ProcessingPool(nprocesses)
            elif sampler.pool is not None:
                sampler.pool = None

            sampler.run_mcmc(None, nsamples, progress=verbose)

        if sampler.pool is not None:
            sampler.pool.close()
            sampler.pool.join()
            sampler.pool.clear()

        return sampler

    def infer_mcmc_process_result(self, sampler, prior_dict, contactMatrix=None, generator=None,
                                  intervention_fun=None, flat=True, discard=0, thin=1, **catchall_kwargs):
        """
        Take the sampler generated by `pyross.inference.infer_mcmc` and produce output dictionaries for further use in the
        pyross framework. See `pyross.inference.infer_mcmc` for additional description of parameters.

        Parameters
        ----------
        sampler: emcee.EnsembleSampler
            Output of `pyross.inference.infer_mcmc`.
        prior_dict: dict
        contactMatrix: callable, optional
        generator: pyross.contactMatrix, optional
        intervention_fun: callable, optional
        flat: bool, optional
            This decides whether to return the samples as for each chain separately (False) or as as a combined
            list (True). Default is True.
        discard: int, optional
            The number of initial samples to discard in each chain (to account for burn-in). Default is 0.
        thin: int, optional
            Thin out the chain by taking only the n-tn element in each chain. Default is 1 (no thinning).
        **catchall_kwargs: dict
            Catched further provided arguments and ignores them.

        Returns
        -------
        output_samples: list of dict (if flat=True), or list of list of dict (if flat=False)
            The processed posterior samples.
        """
        self._process_contact_matrix(contactMatrix, generator, intervention_fun)
        prior_names, keys, guess, stds, bounds, flat_guess_range, is_scale_parameter, scaled_guesses \
            = pyross.utils.parse_param_prior_dict(prior_dict, self.M, check_length=(not self.param_mapping_enabled))
        prior = Prior(prior_names, bounds, guess, stds)

        samples = sampler.get_chain(flat=flat, thin=thin, discard=discard)
        log_posts = sampler.get_log_prob(flat=flat, thin=thin, discard=discard)
        samples_per_chain = samples.shape[0]
        nr_chains = 1 if flat else samples.shape[1]
        if flat:
            output_samples = []
        else:
            output_samples = [[] for _ in nr_chains]

        for i in range(samples_per_chain):
            for j in range(nr_chains):
                if flat:
                    sample = samples[i,:]
                    l_post = log_posts[i]
                else:
                    sample = samples[i, j, :]
                    l_post = log_posts[i, j]
                weight = 1.0 / (samples_per_chain * nr_chains)

                orig_params = pyross.utils.unflatten_parameters(sample, flat_guess_range,
                                                                is_scale_parameter, scaled_guesses)

                map_params_dict, map_control_params_dict = self.fill_params_dict(keys, orig_params, return_additional_params=True)
                self.set_params(map_params_dict)

                if generator is not None:
                    if intervention_fun is None:
                        self.contactMatrix = generator.constant_contactMatrix(**map_control_params_dict)
                    else:
                        self.contactMatrix = generator.intervention_custom_temporal(intervention_fun, **map_control_params_dict)

                l_prior = np.sum(prior.logpdf(sample))
                l_like = l_post - l_prior
                output_dict = {
                    'params_dict': map_params_dict, 'flat_params': sample, 'param_keys': keys,
                    'log_posterior':l_post, 'log_prior':l_prior, 'log_likelihood':l_like,
                    'weight':weight, 'is_scale_parameter':is_scale_parameter,
                    'param_guess_range':flat_guess_range,
                    'scaled_param_guesses':scaled_guesses,
                    'prior':prior
                }
                if map_control_params_dict != {}:
                    output_dict['control_params_dict'] = map_control_params_dict

                if flat:
                    output_samples.append(output_dict)
                else:
                    output_samples[j].append(output_dict)

        return output_samples


    def _mean(self, params, contactMatrix=None,
                      generator=None, intervention_fun=None,
              param_keys=None,
                            param_guess_range=None, is_scale_parameter=None,
                            scaled_param_guesses=None,
                            x0=None, Tf=None, inter_steps=None):
        """Objective function for differentiation call in FIM and FIM_det."""
        param_estimates = np.copy(params)

        orig_params = pyross.utils.unflatten_parameters(param_estimates,
                                                      param_guess_range,
                                                      is_scale_parameter,
                                                      scaled_param_guesses)

        map_params_dict, map_control_params_dict = self.fill_params_dict(param_keys, orig_params, return_additional_params=True)
        self.set_params(map_params_dict)

        if generator is not None:
            if intervention_fun is None:
                self.contactMatrix = generator.constant_contactMatrix(**map_control_params_dict)
            else:
                self.contactMatrix = generator.intervention_custom_temporal(intervention_fun, **map_control_params_dict)

        Nf = Tf+1

        if inter_steps:
            x0 = np.multiply(x0, self.Omega)
            xm = pyross.utils.forward_euler_integration(self._rhs0, x0, 0, Tf, Nf, inter_steps)
            xm = xm[::inter_steps]
            xm = np.divide(xm, self.Omega)
        else:
            xm = self.integrate(x0, 0, Tf, Nf)
        return np.ravel(xm[1:])


    def _cov(self, params, contactMatrix=None,
             generator=None, intervention_fun=None,
             param_keys=None,
                            param_guess_range=None, is_scale_parameter=None,
                            scaled_param_guesses=None,
                            Tf=None, x0=None,
                            inter_steps=None, tangent=False):
        """Objective function for differentiation call in FIM."""
        param_estimates = np.copy(params)

        orig_params = pyross.utils.unflatten_parameters(param_estimates,
                                                      param_guess_range,
                                                      is_scale_parameter,
                                                      scaled_param_guesses)

        map_params_dict, map_control_params_dict = self.fill_params_dict(param_keys, orig_params, return_additional_params=True)
        self.set_params(map_params_dict)

        if generator is not None:
            if intervention_fun is None:
                self.contactMatrix = generator.constant_contactMatrix(**map_control_params_dict)
            else:
                self.contactMatrix = generator.intervention_custom_temporal(intervention_fun, **map_control_params_dict)

        Nf = Tf+1

        if tangent:
            xm, full_cov = self.obtain_full_mean_cov_tangent_space(x0, Tf, Nf,
                                                                  inter_steps)
        else:
            xm, full_cov = self.obtain_full_mean_cov(x0, Tf, Nf, inter_steps)

        return full_cov


    def FIM(self, x, Tf, infer_result, contactMatrix=None, generator=None,
            intervention_fun=None, tangent=False, eps=None, inter_steps=100):
        '''
        Computes the Fisher Information Matrix (FIM) for the MAP estimates of a stochastic SIR type model.

        Parameters
        ----------
        x: 2d numpy.array
            Observed trajectory (number of data points x (age groups * model classes))
        Tf: float
            Total time of the trajectory
        infer_result: dict
            Dictionary returned by latent_infer
        contactMatrix: callable, optional
            A function that returns the contact matrix at time t (input). If specified, control parameters are not inferred.
            Either a contactMatrix or a generator must be specified.
        generator: pyross.contactMatrix, optional
            A pyross.contactMatrix object that generates a contact matrix function with specified lockdown
            parameters.
            Either a contactMatrix or a generator must be specified.
        intervention_fun: callable, optional
            The calling signature is `intervention_func(t, **kwargs)`,
            where t is time and kwargs are other keyword arguments for the function.
            The function must return (aW, aS, aO), where aW, aS and aO are (2, M) arrays.
            The contact matrices are then rescaled as :math:`aW[0]_i CW_{ij} aW[1]_j` etc.
            If not set, assume intervention that's constant in time.
            See `contactMatrix.constant_contactMatrix` for details on the keyword parameters.
        tangent: bool, optional
            Set to True to use tangent space inference. Default is False.
        eps: float or numpy.array, optional
            Step size for numerical differentiation of the process mean and its full covariance matrix with respect to the parameters. Must be either a scalar, or an array of length `len(infer_result['flat_params'])`. If not specified, `100*eps_min = 100*infer_result['flat_params']*numpy.divide(numpy.spacing(infer_result['log_likelihood']),infer_result['log_likelihood'])**(0.25)` is used. It is recommended to use a step-size greater or equal to `eps_min`. Decreasing the step size too small can result in round-off error.
        inter_steps: int, optional
            Intermediate steps for interpolation between observations for the deterministic forward Euler integration. A higher number of intermediate steps will improve the accuracy of the result, but will make computations slower. Setting `inter_steps=0` will fall back to the method accessible via `det_method` for the deterministic integration. We have found that forward Euler is generally slower, but more stable for derivatives with respect to parameters than the variable step size integrators used elsewhere in pyross. Default is 100.
        Returns
        -------
        FIM: 2d numpy.array
            The Fisher Information Matrix
        '''
        # Sanity checks of the intputs
        self._process_contact_matrix(contactMatrix, generator, intervention_fun)
        infer_result_loc = infer_result.copy()
        # backwards compatibility
        if 'flat_map' in infer_result_loc:
            infer_result_loc['flat_params'] = infer_result_loc.pop('flat_map')

        flat_params = np.copy(infer_result_loc['flat_params'])

        kwargs = {}
        for key in ['param_keys', 'param_guess_range', 'is_scale_parameter',
                    'scaled_param_guesses']:
            kwargs[key] = infer_result_loc[key]

        x0 = x[0]

        def mean(y):
            return self._mean(y, contactMatrix=contactMatrix,
                                      generator=generator,
                              intervention_fun=intervention_fun, x0=x0,
                              Tf=Tf, inter_steps=inter_steps,
                              **kwargs)

        def covariance(y):
            return self._cov(y, contactMatrix=contactMatrix,
                                     generator=generator,
                              intervention_fun=intervention_fun, x0=x0,
                              Tf=Tf, tangent=tangent, inter_steps=inter_steps,
                              **kwargs)

        if np.all(eps == None):
            xx = infer_result_loc['flat_params']
            fx = abs(infer_result_loc['log_likelihood'])
            eps = 100 * xx * np.divide(np.spacing(fx),fx)**(0.25)
            #eps = 10.*np.spacing(flat_params)**np.divide(1,3)
        elif np.isscalar(eps):
            eps = np.repeat(eps, repeats=len(flat_params))
        print('eps-vector used for differentiation: ', eps)

        cov = covariance(flat_params)
        invcov = np.linalg.inv(cov)

        dim = len(flat_params)
        FIM = np.empty((dim,dim))
        dmu = []
        dcov = []

        for i in range(dim):
            dmu.append(pyross.utils.partial_derivative(mean, var=i, point=flat_params, dx=eps[i]))
            dcov.append(pyross.utils.partial_derivative(covariance,  var=i, point=flat_params, dx=eps[i]))

        for i in range(dim):
            t1 = dmu[i]@invcov@dmu[i]
            t2 = np.multiply(0.5,np.trace(invcov@dcov[i]@invcov@dcov[i]))
            FIM[i,i] = t1 + t2

        rows,cols = np.triu_indices(dim,1)

        for i,j in zip(rows,cols):
            t1 = dmu[i]@invcov@dmu[j]
            t2 = np.multiply(0.5,np.trace(invcov@dcov[i]@invcov@dcov[j]))
            FIM[i,j] = t1 + t2

        i_lower = np.tril_indices(dim,-1)
        FIM[i_lower] = FIM.T[i_lower]
        return FIM


    def FIM_det(self, x, Tf, infer_result, contactMatrix=None, generator=None,
                intervention_fun=None, eps=None, measurement_error=1e-2,
                inter_steps=100):
        '''
        Computes the Fisher Information Matrix (FIM) for the MAP estimates of a deterministic (ODE based, including a constant measurement error) SIR type model.

        Parameters
        ----------
        x: 2d numpy.array
            Observed trajectory (number of data points x (age groups * model classes))
        Tf: float
            Total time of the trajectory
        infer_result: dict
            Dictionary returned by latent_infer
        contactMatrix: callable, optional
            A function that returns the contact matrix at time t (input). If specified, control parameters are not inferred.
            Either a contactMatrix or a generator must be specified.
        generator: pyross.contactMatrix, optional
            A pyross.contactMatrix object that generates a contact matrix function with specified lockdown
            parameters.
            Either a contactMatrix or a generator must be specified.
        intervention_fun: callable, optional
            The calling signature is `intervention_func(t, **kwargs)`,
            where t is time and kwargs are other keyword arguments for the function.
            The function must return (aW, aS, aO), where aW, aS and aO are (2, M) arrays.
            The contact matrices are then rescaled as :math:`aW[0]_i CW_{ij} aW[1]_j` etc.
            If not set, assume intervention that's constant in time.
            See `contactMatrix.constant_contactMatrix` for details on the keyword parameters.
        eps: float or numpy.array, optional
            Step size for numerical differentiation of the process mean and its full covariance matrix with respect to the parameters. Must be either a scalar, or an array of length `len(infer_result['flat_params'])`. If not specified, `100*eps_min = 100*infer_result['flat_params']*numpy.divide(numpy.spacing(infer_result['log_likelihood']),infer_result['log_likelihood'])**(0.25)` is used. It is recommended to use a step-size greater or equal to `eps_min`. Decreasing the step size too small can result in round-off error.
        measurement_error: float, optional
            Standard deviation of measurements (uniform and independent Gaussian measurement error assumed). Default is 1e-2.
        inter_steps: int, optional
            Intermediate steps for interpolation between observations for the deterministic forward Euler integration. A higher number of intermediate steps will improve the accuracy of the result, but will make computations slower. Setting `inter_steps=0` will fall back to the method accessible via `det_method` for the deterministic integration. We have found that forward Euler is generally slower, but more stable for derivatives with respect to parameters than the variable step size integrators used elsewhere in pyross. Default is 100.
        Returns
        -------
        FIM: 2d numpy.array
            The Fisher Information Matrix
        '''
        # Sanity checks of the intputs
        self._process_contact_matrix(contactMatrix, generator, intervention_fun)

        infer_result_loc = infer_result.copy()
        # backwards compatibility
        if 'flat_map' in infer_result_loc:
            infer_result_loc['flat_params'] = infer_result_loc.pop('flat_map')

        flat_params = np.copy(infer_result_loc['flat_params'])
        kwargs = {}
        for key in ['param_keys', 'param_guess_range', 'is_scale_parameter',
                    'scaled_param_guesses']:
            kwargs[key] = infer_result_loc[key]

        x0 = x[0]

        def mean(y):
            return self._mean(y, contactMatrix=contactMatrix,
                                      generator=generator,
                              intervention_fun=intervention_fun, x0=x0,
                              Tf=Tf, inter_steps=inter_steps,
                              **kwargs)

        if np.all(eps == None):
            xx = infer_result_loc['flat_params']
            fx = abs(infer_result_loc['log_likelihood'])
            eps = 100 * xx * np.divide(np.spacing(fx),fx)**(0.25)
            #eps = 10.*np.spacing(flat_params)**np.divide(1,3)
        elif np.isscalar(eps):
            eps = np.repeat(eps, repeats=len(flat_params))
        print('eps-vector used for differentiation: ', eps)

        sigma_sq = measurement_error*measurement_error
        cov_diag = np.repeat(sigma_sq, repeats=(int(self.dim)*(x.shape[0]-1)))
        cov = np.diag(cov_diag)
        invcov = np.linalg.inv(cov)

        dim = len(flat_params)
        FIM_det = np.empty((dim,dim))
        dmu = []

        for i in range(dim):
            dmu.append(pyross.utils.partial_derivative(mean, var=i, point=flat_params, dx=eps[i]))

        for i in range(dim):
            FIM_det[i,i] = dmu[i]@invcov@dmu[i]

        rows,cols = np.triu_indices(dim,1)

        for i,j in zip(rows,cols):
            FIM_det[i,j] = dmu[i]@invcov@dmu[j]

        i_lower = np.tril_indices(dim,-1)
        FIM_det[i_lower] = FIM_det.T[i_lower]
        return FIM_det


    def hessian(self, x, Tf, infer_result, contactMatrix=None, generator=None,
                intervention_fun=None, tangent=False, eps=None,
                fd_method="central", inter_steps=0):
        '''
        Computes the Hessian matrix for the MAP estimates of an SIR type model.

        Parameters
        ----------
        x: 2d numpy.array
            Observed trajectory (number of data points x (age groups * model classes))
        Tf: float
            Total time of the trajectory
        infer_result: dict
            Dictionary returned by latent_infer
        contactMatrix: callable, optional
            A function that returns the contact matrix at time t (input). If specified, control parameters are not inferred.
            Either a contactMatrix or a generator must be specified.
        generator: pyross.contactMatrix, optional
            A pyross.contactMatrix object that generates a contact matrix function with specified lockdown
            parameters.
            Either a contactMatrix or a generator must be specified.
        intervention_fun: callable, optional
            The calling signature is `intervention_func(t, **kwargs)`,
            where t is time and kwargs are other keyword arguments for the function.
            The function must return (aW, aS, aO), where aW, aS and aO are (2, M) arrays.
            The contact matrices are then rescaled as :math:`aW[0]_i CW_{ij} aW[1]_j` etc.
            If not set, assume intervention that's constant in time.
            See `contactMatrix.constant_contactMatrix` for details on the keyword parameters.
        tangent: bool, optional
            Set to True to use tangent space inference. Default is False.
        eps: float or numpy.array, optional
            Step size for finite differences computation of the hessian with respect to the parameters. Must be either a scalar, or an array of length `len(infer_result['flat_params'])`. If not specified, `100*eps_min = 100*infer_result['flat_params']*numpy.divide(numpy.spacing(infer_result['log_posterior']),infer_result['log_posterior'])**(0.25)` is used. For `fd_method="central"` it is recommended to use a step-size greater or equal to `eps_min`. Decreasing the step size too small can result in round-off error.
        fd_method: str, optional
            The type of finite-difference scheme used to compute the hessian, supports "forward" and "central". Default is "central".
        inter_steps: int, optional
            Only used if `tangent=False`. Intermediate steps for interpolation between observations for the deterministic forward Euler integration. A higher number of intermediate steps will improve the accuracy of the result, but will make computations slower. Setting `inter_steps=0` will fall back to the method accessible via `det_method` for the deterministic integration. We have found that forward Euler is generally slower, but sometimes more stable for derivatives with respect to parameters than the variable step size integrators used elsewhere in pyross. Default is 0.
        Returns
        -------
        hess: 2d numpy.array
            The Hessian matrix
        '''
        # Sanity checks of the intputs
        self._process_contact_matrix(contactMatrix, generator, intervention_fun)

        flat_params = np.copy(infer_result['flat_params'])

        kwargs = {}
        for key in ['is_scale_parameter',
                    'scaled_param_guesses', 'prior']:
            kwargs[key] = infer_result[key]

        kwargs['keys'] = infer_result['param_keys']
        kwargs['flat_guess_range'] = infer_result['param_guess_range']
        kwargs['generator'] = generator
        kwargs['intervention_fun'] = intervention_fun
        kwargs['inter_steps'] = inter_steps

        if np.all(eps == None):
            xx = infer_result['flat_params']
            fx = abs(infer_result['log_posterior'])
            eps = 100 * xx * np.divide(np.spacing(fx),fx)**(0.25)
            #eps = 10.*np.spacing(flat_params)**(0.25)
        print('epsilon used for differentiation: ', eps)

        def minuslogp(y):
            return self._infer_to_minimize(y, x=x, Tf=Tf, tangent=tangent, **kwargs)
        hess = pyross.utils.hessian_finite_difference(flat_params, minuslogp, eps, method=fd_method)
        return hess

    def robustness(self, FIM, FIM_det, infer_result, param_pos_1, param_pos_2,
                   range_1, range_2, resolution_1, resolution_2=None):
        '''
        Robustness analysis in a two-dimensional slice of the parameter space, revealing neutral spaces as in https://doi.org/10.1073/pnas.1015814108.

        Parameters
        ----------
        FIM: 2d numpy.array
            Fisher Information matrix of a stochastic model
        FIM_det: 2d numpy.array
            Fisher information matrix of the corresponding deterministic model
        infer_result: dict
            Dictionary returned by `latent_infer`
        param_pos_1: int
            Position of 'parameter 1' in map_dict['flat_map'] for x-axis
        param_pos_2: int
            Position of 'parameter 2' in map_dict['flat_map'] for y-axis
        range_1: float
            Symmetric interval around parameter 1 for which robustness will be analysed. Absolute interval: 'parameter 1' +/- range_1
        range_2: float
            Symmetric interval around parameter 2 for which robustness will be analysed. Absolute interval: 'parameter 2' +/- range_2
        resolution_1: int
            Resolution of the meshgrid in x direction.
        resolution_2: int
            Resolution of the meshgrid in y direction. Default is resolution_2=resolution_1.
        Returns
        -------
        ff: 2d numpy.array
            shape=resolution_1 x resolution_2, meshgrid for x-axis
        ss: 2d numpy.array
            shape=resolution_1 x resolution_2, meshgrid for y-axis
        Z_sto: 2d numpy.array
            shape=resolution_1 x resolution_2, expected quadratic coefficient in the Taylor expansion of the likelihood of the stochastic model
        Z_det: 2d numpy.array
            shape=resolution_1 x resolution_2, expected quadratic coefficient in the Taylor expansion of the likelihood of the deterministic model

        Examples
        --------
        >>> from matplotlib import pyplot as plt
        >>> from matplotlib import cm
        >>>
        >>> # positions 0 and 1 of infer_result['flat_params'] correspond to a scale parameter for alpha, and beta, respectively.
        >>> ff, ss, Z_sto, Z_det = estimator.robustness(FIM, FIM_det, map_dict, 0, 1, 0.5, 0.01, 20)
        >>> cmap = plt.cm.PuBu_r
        >>> levels=11
        >>> colors='black'
        >>>
        >>> c = plt.contourf(ff, ss, Z_sto, cmap=cmap, levels=levels) # heat map for the stochastic coefficient
        >>> plt.contour(ff, ss, Z_sto, colors='black', levels=levels, linewidths=0.25)
        >>> plt.contour(ff, ss, Z_det, colors=colors, levels=levels) # contour plot for the deterministic model
        >>> plt.plot(infer_result['flat_params'][0], infer_result['flat_params'][1], 'o',
                    color="#A60628", markersize=6) # the MAP estimate
        >>> plt.colorbar(c)
        >>> plt.xlabel(r'$\alpha$ scale', fontsize=20, labelpad=10)
        >>> plt.ylabel(r'$\beta$', fontsize=20, labelpad=10)
        >>> plt.show()
        '''
        infer_result_loc = infer_result.copy()
        # backwards compatibility
        if 'flat_map' in infer_result_loc:
            infer_result_loc['flat_params'] = infer_result_loc.pop('flat_map')

        flat_maps = infer_result_loc['flat_params']
        if resolution_2 == None:
            resolution_2 = resolution_1
        def bilinear(param_1, param_2, det=True):
            maps_temp = np.copy(flat_maps)
            maps_temp[param_pos_1] += param_1
            maps_temp[param_pos_2] += param_2
            dev = maps_temp - flat_maps
            if det:
                return -dev@FIM_det@dev
            else:
                return -dev@FIM@dev
        param_1_range = np.linspace(-range_1, range_1, resolution_1)
        param_2_range = np.linspace(-range_2, range_2, resolution_2)
        ff, ss = np.meshgrid(flat_maps[param_pos_1] + param_1_range,
                            flat_maps[param_pos_2] + param_2_range)
        Z_sto = np.zeros((len(param_1_range), len(param_2_range)))
        Z_det = np.zeros((len(param_1_range), len(param_2_range)))
        i_k = 0
        for i in param_1_range:
            j_k = 0
            for j in param_2_range:
                Z_det[i_k,j_k] = bilinear(i,j,det=True)
                Z_sto[i_k,j_k] = bilinear(i,j,det=False)
                j_k += 1
            i_k += 1
        return ff, ss, Z_sto, Z_det

    def sensitivity(self, FIM):
        '''
        Computes sensitivity measures (not normalised) for
        1) each individual parameter: from the diagonal elements of the FIM
        2) incorporating parametric interactions: from the standard deviations derived from the FIM
        More on these interpretations can be found here: https://doi.org/10.1529/biophysj.104.053405
        A larger entry translates into greater anticipated model sensitivity to changes in the parameter of interest.

        Parameters
        ----------
        FIM: 2d numpy.array
            The Fisher Information Matrix

        Returns
        -------
        sensitivity_individual: numpy.array
            Sensitivity measure for individual parameters.
        sensitivity_correlated: numpy.array
            Sensitivity measure incorporating parametric interactions.
        '''
        if not np.all(np.linalg.eigvalsh(FIM)>0):
            raise Exception("FIM not positive definite - check for appropriate step-size `eps` in FIM computation and/or increase `inter_steps` for a more stable result")

        sensitivity_individual = np.sqrt(np.diagonal(FIM))
        sensitivity_correlated = np.divide(1, np.sqrt(np.diagonal(np.linalg.inv(FIM))))

        return sensitivity_individual, sensitivity_correlated

    def sample_gaussian(self, N, map_estimate, cov, x, Tf, contactMatrix, prior_dict, tangent=False):
        """
        Sample `N` samples of the parameters from the Gaussian centered at the MAP estimate with specified
        covariance `cov`.

        Parameters
        ----------
        N: int
            The number of samples.
        map_estimate: dict
            The MAP estimate, e.g. as computed by `inference.infer_parameters`.
        cov: np.array
            The covariance matrix of the flat parameters.
        x:  np.array
            The full trajectory.
        Tf: float
            The total time of the trajectory.
        contactMatrix: callable
            A function that returns the contact matrix at time t (input).
        prior_dict: dict
            A dictionary containing priors. See examples.
        tangent: bool, optional
            Set to True to use tangent space inference. Default is False.

        Returns
        -------
        samples: list of dict
            N samples of the Gaussian distribution.
        """
        prior_names, keys, guess, stds, bounds, flat_guess_range, is_scale_parameter, scaled_guesses \
            = pyross.utils.parse_param_prior_dict(prior_dict, self.M, check_length=(not self.param_mapping_enabled))
        prior = Prior(prior_names, bounds, guess, stds)
        loglike_args = {'keys':keys, 'is_scale_parameter':is_scale_parameter,
                       'scaled_guesses':scaled_guesses, 'flat_guess_range':flat_guess_range,
                       'x':x, 'Tf':Tf, 'tangent':tangent}

        # Sample the flat parameters.
        mean = map_estimate['flat_map']
        sample_parameters = np.random.multivariate_normal(mean, cov, N)

        samples = []
        for sample in sample_parameters:
            new_sample = map_estimate.copy()
            new_sample['flat_params'] = sample
            new_sample['map_dict'] = \
                pyross.utils.unflatten_parameters(sample, map_estimate['flat_guess_range'],
                        map_estimate['is_scale_parameter'], map_estimate['scaled_guesses'])
            l_like = self._loglike(sample, **loglike_args)
            l_prior = np.sum(prior.logpdf(sample))
            l_post = l_like + l_prior
            new_sample['log_posterior'] = l_post
            new_sample['log_prior'] = l_prior
            new_sample['log_likelihood'] = l_like
            samples.append(new_sample)

        return samples

    def evidence_laplace(self, x, Tf, infer_result, contactMatrix=None,
                         generator=None,
                intervention_fun=None, tangent=False, eps=None,
                fd_method="central", inter_steps=10):
        '''
        Compute the evidence using a Laplace approximation at the MAP estimate.

        Parameters
        ----------
        x: 2d numpy.array
            Observed trajectory (number of data points x (age groups * model classes))
        Tf: float
            Total time of the trajectory
        infer_result: dict
            Dictionary returned by latent_infer
        contactMatrix: callable, optional
            A function that returns the contact matrix at time t (input). If specified, control parameters are not inferred.
            Either a contactMatrix or a generator must be specified.
        generator: pyross.contactMatrix, optional
            A pyross.contactMatrix object that generates a contact matrix function with specified lockdown
            parameters.
            Either a contactMatrix or a generator must be specified.
        intervention_fun: callable, optional
            The calling signature is `intervention_func(t, **kwargs)`,
            where t is time and kwargs are other keyword arguments for the function.
            The function must return (aW, aS, aO), where aW, aS and aO are (2, M) arrays.
            The contact matrices are then rescaled as :math:`aW[0]_i CW_{ij} aW[1]_j` etc.
            If not set, assume intervention that's constant in time.
            See `contactMatrix.constant_contactMatrix` for details on the keyword parameters.
        tangent: bool, optional
            Set to True to use tangent space inference. Default is False.
        eps: float or numpy.array, optional
            Step size for finite differences computation of the hessian with respect to the parameters. Must be either a scalar, or an array of length `len(infer_result['flat_params'])`. If not specified, `100*eps_min = 100*infer_result['flat_params']*numpy.divide(numpy.spacing(infer_result['log_posterior']),infer_result['log_posterior'])**(0.25)` is used. For `fd_method="central"` it is recommended to use a step-size greater or equal to `eps_min`. Decreasing the step size too small can result in round-off error.
        fd_method: str, optional
            The type of finite-difference scheme used to compute the hessian, supports "forward" and "central". Default is "central".
        inter_steps: int, optional
            Only used if `tangent=False`. Intermediate steps for interpolation between observations for the deterministic forward Euler integration. A higher number of intermediate steps will improve the accuracy of the result, but will make computations slower. Setting `inter_steps=0` will fall back to the method accessible via `det_method` for the deterministic integration. We have found that forward Euler is generally slower, but more stable for derivatives with respect to parameters than the variable step size integrators used elsewhere in pyross. Default is 10.
        Returns
        -------
        log_evidence: float
            The log-evidence computed via Laplace approximation at the MAP estimate.
        '''
        logP_MAPs = infer_result['log_posterior']
        A = self.hessian(x, Tf, infer_result, contactMatrix, generator,
                         intervention_fun, tangent, eps,
                         fd_method, inter_steps)
        k = A.shape[0]

        return logP_MAPs - 0.5*np.log(np.linalg.det(A)) + 0.5*k*np.log(2*np.pi)


    def obtain_minus_log_p(self, parameters, np.ndarray x, double Tf, contactMatrix, tangent=False):
        '''Computes -logp of a full trajectory
        Parameters
        ----------
        parameters: dict
            A dictionary for the model parameters.
        x: np.array
            The full trajectory.
        Tf: float
            The time duration of the trajectory.
        contactMatrix: callable
            A function that takes time (t) as an argument and returns the contactMatrix
        tangent: bool, optional
            Set to True to use tangent space inference.

        Returns
        -------
        minus_logp: float
            Value of -logp
        '''

        cdef:
            double minus_log_p
            double [:, :] x_memview=x.astype('float')
        self.set_params(parameters)
        self.contactMatrix = contactMatrix
        if tangent:
            minus_logp = self._obtain_logp_for_traj_tangent(x_memview, Tf)
        else:
            minus_logp = self._obtain_logp_for_traj(x_memview, Tf)
        return minus_logp

    cdef np.ndarray _get_r_from_x(self, np.ndarray x):
        # this function will be overridden in case of extra (non-additive) compartments
        cdef:
            np.ndarray r
        r = self.fi - np.sum(x.reshape((int(self.dim/self.M), self.M)), axis=0)
        return r

    cdef double _penalty_from_negative_values(self, np.ndarray x0):
        cdef:
            double eps=0.1/self.Omega, dev
            np.ndarray R_init
        R_init = self._get_r_from_x(x0)
        dev = - (np.sum(R_init[R_init<0]) + np.sum(x0[x0<0]))
        return (dev/eps)**2 + (dev/eps)**8

    def _all_positive(self, np.ndarray x0):
        r = self._get_r_from_x(x0)
        return (x0>0).all() and (r>0).all()

    def latent_infer_parameters(self, np.ndarray obs, np.ndarray fltr, double Tf,
                            contactMatrix, param_priors, init_priors, **kwargs):
        """
        Compute the maximum a-posteriori (MAP) estimate of the parameters and the initial conditions of a SIR type model
        when the classes are only partially observed. Unobserved classes are treated as latent variables.

        Parameters
        ----------
            see `latent_infer`

        Returns
        -------
        output: dict
            Contains the following keys for users:

            map_params_dict: dict
                A dictionary for the MAP estimates for parameter values.
                The keys are the names of the parameters.
            map_x0: np.array
                The MAP estimate for the initial conditions.
            -logp: float
                The value of -logp at MAP.

        Note
        ----
        This function just calls latent_infer (with fixed `contactMatrix`), will be deprecated.
        """

        output_dict = self.latent_infer(obs, fltr, Tf, param_priors, init_priors, contactMatrix=contactMatrix, generator=None,
                            intervention_fun=None, **kwargs)

        # rename for backwards compatibility
        output_dict['map_x0'] = output_dict['x0']
        output_dict['flat_map'] = output_dict['flat_params']
        output_dict['map_params_dict'] = output_dict['params_dict']

        return output_dict


    def nested_sampling_latent_inference(self, np.ndarray obs, np.ndarray fltr, double Tf, contactMatrix, param_priors,
                                         init_priors,tangent=False, verbose=False, nprocesses=0, queue_size=None,
                                         maxiter=None, maxcall=None, dlogz=None, n_effective=None, add_live=True,
                                         sampler=None, **dynesty_args):
        """
        Compute the log-evidence and weighted samples of the a-posteriori distribution of the parameters of a SIR type model
        with latent variables using nested sampling as implemented in the `dynesty` Python package.

        Note
        ----
        This function has been replaced by `pyross.inference.latent_infer_nested_sampling` and will be deleted
        in a future version of pyross. See there for a documentation of the function parameters.
        """
        return self.latent_infer_nested_sampling(obs, fltr, Tf, param_priors, init_priors, contactMatrix=contactMatrix,
                                                 generator=None, intervention_fun=None, tangent=tangent, verbose=verbose,
                                                 nprocesses=nprocesses, queue_size=queue_size, maxiter=maxiter, maxcall=maxcall,
                                                 dlogz=dlogz, n_effective=n_effective, add_live=add_live, sampler=sampler,
                                                 **dynesty_args )

    def nested_sampling_latent_inference_process_result(self, sampler, obs, fltr, param_priors, init_priors):
        """
        Take the sampler generated by `nested_sampling_latent_inference` and produce output dictionaries for further use
        in the pyross framework.

        Note
        ----
        This function has been replaced by `pyross.inference.latent_infer_nested_sampling_process_result` and will be
        deleted in a future version of pyross. See there for a documentation of the function parameters.
        """
        result, output_samples = self.latent_infer_nested_sampling_process_result(sampler, obs, fltr, param_priors, init_priors,
                                                                                  contactMatrix=self.contactMatrix)

        # Match old dictionary key names for backward compatibility.
        for out_dict in output_samples:
            out_dict['map_x0']          = out_dict.pop('x0')
            out_dict['flat_map']        = out_dict.pop('flat_params')
            out_dict['map_params_dict'] = out_dict.pop('params_dict')

        return result, output_samples


    def mcmc_latent_inference(self, np.ndarray obs, np.ndarray fltr, double Tf, contactMatrix, param_priors,
                              init_priors, tangent=False, verbose=False, sampler=None, nwalkers=None, walker_pos=None,
                              nsamples=1000, nprocesses=0):
        """
        Sample the posterior distribution of the epidimiological parameters using ensemble MCMC.

        Note
        ----
        This function has been replaced by `pyross.inference.latent_infer_mcmc` and will be deleted
        in a future version of pyross. See there for a documentation of the function parameters.
        """
        return self.latent_infer_mcmc(obs, fltr, Tf, param_priors, init_priors, contactMatrix=contactMatrix,
                                      generator=None, intervention_fun=None, tangent=tangent, verbose=verbose,
                                      sampler=sampler, nwalkers=nwalkers, walker_pos=walker_pos,
                                      nsamples=nsamples, nprocesses=nprocesses)

    def mcmc_latent_inference_process_result(self, sampler, obs, fltr, param_priors, init_priors,
                                            flat=True, discard=0, thin=1):
        """
        Take the sampler generated by `mcmc_latent_inference` and produce output dictionaries for further use
        in the pyross framework.

        Note
        ----
        This function has been replaced by `pyross.inference.latent_infer_mcmc_process_results` and will be deleted
        in a future version of pyross. See there for a documentation of the function parameters.
        """
        output_samples = self.latent_infer_mcmc_process_result(sampler, obs, fltr, param_priors, init_priors,
                                                               contactMatrix=self.contactMatrix, flat=flat,
                                                               discard=discard, thin=thin)

        # Match old dictionary key names for backward compatibility.
        if flat:
            flat_sample_list = output_samples
        else:
            flat_sample_list = [item for sublist in output_samples for item in sublist]
        for out_dict in flat_sample_list:
            out_dict['map_x0']          = out_dict.pop('x0')
            out_dict['flat_map']        = out_dict.pop('flat_params')
            out_dict['map_params_dict'] = out_dict.pop('params_dict')

        return output_samples


    def latent_infer_control(self, obs, fltr, Tf, generator, param_priors, init_priors,
                            **kwargs):
        """
        Compute the maximum a-posteriori (MAP) estimate of the change of control parameters for a SIR type model in
        lockdown with partially observed classes.

        Parameters
        ----------
            see `latent_infer`

        Returns
        -------
        output_dict: dict
            A dictionary containing the following keys for users:

            map_params_dict: dict
                dictionary for MAP estimates for control parameters
            map_x0: np.array
                MAP estimates for the initial conditions
            -logp: float
                Value of -logp at MAP.

        Note
        ----
        This function just calls `latent_infer` (with the specified `generator`), will be deprecated.
        """

        output_dict = self.latent_infer(obs, fltr, Tf, param_priors, init_priors,
                                        contactMatrix=None, generator=generator,
                                        **kwargs)
        del output_dict['params_dict']
        output_dict['map_params_dict']=output_dict['control_params_dict']  # Rename entry for backwards compatibility

        return output_dict

    def _loglikelihood_latent(self, params, grad=0, generator=None, intervention_fun=None, param_keys=None,
                              param_guess_range=None, is_scale_parameter=None, scaled_param_guesses=None,
                              param_length=None, obs=None, fltr=None, Tf=None, obs0=None, init_flags=None,
                              init_fltrs=None, tangent=None, smooth_penalty=False, bounds=None, inter_steps=0,
                              **catchall_kwargs):
        if bounds is not None:
            # Check that params is within bounds. If not, return -np.inf.
            if np.any(bounds[:,0] > params) or np.any(bounds[:,1] < params):
                return -np.Inf

        inits =  np.copy(params[param_length:])

        # Restore parameters from flattened parameters
        orig_params = pyross.utils.unflatten_parameters(params[:param_length],
                          param_guess_range, is_scale_parameter, scaled_param_guesses)

        parameters, kwargs = self.fill_params_dict(param_keys, orig_params, return_additional_params=True)

        self.set_params(parameters)

        if generator is not None:
            if intervention_fun is None:
                self.contactMatrix = generator.constant_contactMatrix(**kwargs)
            else:
                self.contactMatrix = generator.intervention_custom_temporal(intervention_fun, **kwargs)
        else:
            if kwargs != {}:
                raise Exception('Key error or unspecified generator')

        x0 = self._construct_inits(inits, init_flags, init_fltrs, obs0, fltr[0])
        logl = 0
        if smooth_penalty == True:
            # Steer the global optimiser away from regions with negative initial values.
            penalty = self._penalty_from_negative_values(x0)
            x0[x0<0] = 0.1/self.Omega # set to be small and positive
            logl -= penalty*fltr.shape[0]
        elif smooth_penalty == False:
            # Return -Inf if one of the initial values is negative.
            if not self._all_positive(x0):
                return -np.Inf
        # We also support `smooth_penalty == None`, which is useful for example for computing the Hessian.

        logl += -self._obtain_logp_for_lat_traj(x0, obs, fltr[1:], Tf, tangent, inter_steps=inter_steps)
        return logl

    def _logposterior_latent(self, params, prior=None,
                             **logl_kwargs):
        logl = self._loglikelihood_latent(params, **logl_kwargs)
        logp = logl + np.sum(prior.logpdf(params))
        return logp

    def _latent_infer_to_minimize(self, params, grad=0,
                                   **logp_kwargs):
        """Objective function for minimization call in latent_infer."""
        if 'disable_penalty' in logp_kwargs:
            logp = self._logposterior_latent(params, smooth_penalty=None,  **logp_kwargs)
        else:
            logp = self._logposterior_latent(params, smooth_penalty=True,  **logp_kwargs)
        return -logp

    def latent_infer(self, np.ndarray obs, np.ndarray fltr, Tf, param_priors, init_priors,
                     contactMatrix=None, generator=None,
                     intervention_fun=None, tangent=False,
                     verbose=False, ftol=1e-5, global_max_iter=100,
                     local_max_iter=100, global_atol=1., enable_global=True,
                     enable_local=True, cma_processes=0, cma_population=16, cma_random_seed=None):
        """
        Compute the maximum a-posteriori (MAP) estimate for the initial conditions and all desired parameters, including control parameters,
        for a SIR type model with partially observed classes. The unobserved classes are treated as latent variables.

        Parameters
        ----------
        obs:  np.array
            The partially observed trajectory.
        fltr: 2d np.array
            The filter for the observation such that
            :math:`F_{ij} x_j (t) = obs_i(t)`
        Tf: float
            Total time of the trajectory
        param_priors: dict
            A dictionary that specifies priors for parameters (including control parameters, if desired). See `infer` for further explanations.
        init_priors: dict
            A dictionary for priors for initial conditions. See below for examples
        contactMatrix: callable, optional
            A function that returns the contact matrix at time t (input). If specified, control parameters are not inferred.
            Either a contactMatrix or a generator must be specified.
        generator: pyross.contactMatrix, optional
            A pyross.contactMatrix object that generates a contact matrix function with specified lockdown
            parameters.
            Either a contactMatrix or a generator must be specified.
        intervention_fun: callable, optional
            The calling signature is `intervention_func(t, **kwargs)`,
            where t is time and kwargs are other keyword arguments for the function.
            The function must return (aW, aS, aO), where aW, aS and aO are (2, M) arrays.
            The contact matrices are then rescaled as :math:`aW[0]_i CW_{ij} aW[1]_j` etc.
            If not set, assume intervention that's constant in time.
            See `contactMatrix.constant_contactMatrix` for details on the keyword parameters.
        tangent: bool, optional
            Set to True to use tangent space inference. Default is false.
        verbose: bool, optional
            Set to True to see intermediate outputs from the optimizer.
        ftol: double
            Relative tolerance of logp
        global_max_iter: int, optional
            Number of global optimisations performed.
        local_max_iter: int, optional
            Number of local optimisation performed.
        global_atol: float
            The absolute tolerance for global minimisation.
        enable_global: bool, optional
            Set to True to enable global optimisation.
        enable_local: bool, optional
            Set to True to enable local optimisation.
        cma_processes: int, optional
            Number of parallel processes used for global optimisation.
        cma_population: int, optional
            The number of samples used in each step of the CMA algorithm.
        cma_random_seed: int (between 0 and 2**32-1)
            Random seed for the optimisation algorithms. By default it is generated from numpy.random.randint.

        Returns
        -------
        output_dict: dict
            A dictionary containing the following keys for users:

            x0: np.array
                MAP estimates for the initial conditions
            params_dict: dict
                dictionary for MAP estimates for model parameters
            control_params_dict: dict
                dictionary for MAP estimates for control parameters (if requested)
            -logp: float
                Value of -logp at MAP.

        Note
        ----
        This function combines the functionality of `latent_infer_parameters` and `latent_infer_control`,
        which will be deprecated.
        To infer model parameters only, specify a fixed `contactMatrix` function.
        To infer control parameters only, specify a `generator` and do not specify priors for model parameters.

        Examples
        --------
        Here we list three examples, one for inferring all initial conditions
        along the fastest growing linear mode, one for inferring the initial
        conditions individually and a mixed one.

        First, suppose we only observe Is out of (S, Ia, Is) and we wish to
        infer all compartmental values of S and Ia independently. For two age
        groups with population [2500, 7500],

        >>> init_priors = {
                'independent':{
                    'fltr': [True, True, True, True, False, False],
                    'mean': [2400, 7400, 50, 50],
                    'std': [200, 200, 200, 200],
                    'bounds': [[2000, 2500], [7000, 7500], [0, 400], [0, 400]]
                }
            }

        In the 'fltr' entry, we need a boolean array indicating which components
        of the full x0 = [S0[0], S0[1], Ia0[0], Ia0[1], Is0[0], Ia0[1]] array we are inferring.
        By setting fltr = [True, True, True, True, False, False], the inference algorithm
        will know that we are inferring all components of S0 and Ia0 but not Is0.
        Similar to inference for parameter values, we also assume a log-normal
        distribution for the priors for the initial conditions.

        Next, if we are happy to assume that all our initial conditions lie
        along the fastest growing linear mode and we will only infer the
        coefficient of the mode, the init_priors dict would be,

        >>> init_priors = {
                'lin_mode_coeff':{
                    'fltr': [True, True, True, True, False, False],
                    'mean': 100,
                    'std': 100,
                    'bounds': [1, 1000]
                }
            }

        Note that the 'fltr' entry is still the same as before because we still
        only want to infer S and Ia, and the initial conditions for Is is fixed
        by the observation.

        Finally, if we want to do a mixture of both (useful when some compartments
        have aligned with the fastest growing mode but others haven't), we need
        to set the init_priors to be,

        >>> init_priors = {
                'lin_mode_coeff': {
                    'fltr': [True, True, False, False, False, False],
                    'mean': 100,
                    'std': 100,
                    'bounds': [1, 1000]
                },
                'independent':{
                    'fltr': [False, False, True, True, False, False],
                    'mean': [50, 50],
                    'std': [200, 200],
                    'bounds': [0, 400], [0, 400]
                }
            }
        """

        # Sanity checks of the intputs
        self._process_contact_matrix(contactMatrix, generator, intervention_fun)

        # Process fltr and obs
        fltr, obs, obs0 = pyross.utils.process_latent_data(fltr, obs)

        # Read in parameter priors
        param_prior_names, keys, param_guess, param_stds, param_bounds, param_guess_range, \
        is_scale_parameter, scaled_param_guesses \
            = pyross.utils.parse_param_prior_dict(param_priors, self.M, check_length=(not self.param_mapping_enabled))

        # Read in initial conditions priors
        init_prior_names, init_guess, init_stds, init_bounds, init_flags, init_fltrs \
            = pyross.utils.parse_init_prior_dict(init_priors, self.dim, len(obs0))

        # Concatenate the flattend parameter guess with init guess
        param_length = param_guess.shape[0]
        guess = np.concatenate([param_guess, init_guess]).astype(DTYPE)
        stds = np.concatenate([param_stds,init_stds]).astype(DTYPE)
        bounds = np.concatenate([param_bounds, init_bounds], axis=0).astype(DTYPE)

        prior = Prior(param_prior_names+init_prior_names, bounds, guess, stds)
        cma_stds = np.minimum(stds, (bounds[:, 1]-bounds[:, 0])/3)


        minimize_args = {'generator':generator, 'intervention_fun':intervention_fun,
                       'param_keys':keys, 'param_guess_range':param_guess_range,
                       'is_scale_parameter':is_scale_parameter,
                       'scaled_param_guesses':scaled_param_guesses,
                       'param_length':param_length,
                       'obs':obs, 'fltr':fltr, 'Tf':Tf, 'obs0':obs0,
                       'init_flags':init_flags, 'init_fltrs': init_fltrs,
                       'prior':prior, 'tangent':tangent}
        res = minimization(self._latent_infer_to_minimize,
                          guess, bounds, ftol=ftol,
                          global_max_iter=global_max_iter,
                          local_max_iter=local_max_iter, global_atol=global_atol,
                          enable_global=enable_global, enable_local=enable_local,
                          cma_processes=cma_processes,
                          cma_population=cma_population, cma_stds=cma_stds,
                          verbose=verbose, cma_random_seed=cma_random_seed, args_dict=minimize_args)
        estimates = res[0]

        # Get the parameters (in their original structure) from the flattened parameter vector.
        param_estimates = estimates[:param_length]
        orig_params = pyross.utils.unflatten_parameters(param_estimates,
                                                      param_guess_range,
                                                      is_scale_parameter,
                                                      scaled_param_guesses)
        init_estimates = estimates[param_length:]


        map_params_dict, map_control_params_dict = self.fill_params_dict(keys, orig_params, return_additional_params=True)
        self.set_params(map_params_dict)

        if generator is not None:
            if intervention_fun is None:
                self.contactMatrix = generator.constant_contactMatrix(**map_control_params_dict)
            else:
                self.contactMatrix = generator.intervention_custom_temporal(intervention_fun, **map_control_params_dict)
        map_x0 = self._construct_inits(init_estimates, init_flags, init_fltrs,
                                    obs0, fltr[0])
        l_post = -res[1]
        l_prior = np.sum(prior.logpdf(res[0]))
        l_like = l_post - l_prior
        output_dict = {
            'params_dict':map_params_dict, 'x0':map_x0, 'flat_params':estimates,
            'log_posterior':l_post, 'log_prior':l_prior, 'log_likelihood':l_like,
            'param_keys': keys, 'param_guess_range': param_guess_range,
            'is_scale_parameter':is_scale_parameter, 'param_length':param_length,
            'scaled_param_guesses':scaled_param_guesses,
            'init_flags': init_flags, 'init_fltrs': init_fltrs,
            'prior': prior,
        }
        if map_control_params_dict != {}:
            output_dict['control_params_dict'] = map_control_params_dict

        return output_dict

    def latent_infer_nested_sampling(self, np.ndarray obs, np.ndarray fltr, Tf, param_priors, init_priors, contactMatrix=None,
                                      generator=None, intervention_fun=None, tangent=False, verbose=False, nprocesses=0,
                                      queue_size=None, maxiter=None, maxcall=None, dlogz=None, n_effective=None, add_live=True,
                                      sampler=None, **dynesty_args):
        """
        Compute the log-evidence and weighted samples for the initial conditions and all desired parameters, including control parameters,
        for a SIR type model with partially observed classes. This function uses nested sampling as implemented in the `dynesty` Python package.

        Parameters
        ----------
        obs: 2d numpy.array
            The observed trajectories with reduced number of variables
            (number of data points, (age groups * observed model classes))
        fltr: 2d numpy.array
            A matrix of shape (no. observed variables, no. total variables),
            such that obs_{ti} = fltr_{ij} * X_{tj}
        Tf: float
            Total time of the trajectory
        contactMatrix: callable
            A function that returns the contact matrix at time t (input).
        param_priors: dict
            A dictionary for priors for the model parameters.
            See `latent_infer` for further explanations.
        init_priors: dict
            A dictionary for priors for the initial conditions.
            See `latent_infer` for further explanations.
        contactMatrix: callable, optional
            A function that returns the contact matrix at time t (input). If specified, control parameters are not inferred.
            Either a contactMatrix or a generator must be specified.
        generator: pyross.contactMatrix, optional
            A pyross.contactMatrix object that generates a contact matrix function with specified lockdown
            parameters.
            Either a contactMatrix or a generator must be specified.
        intervention_fun: callable, optional
            The calling signature is `intervention_func(t, **kwargs)`,
            where t is time and kwargs are other keyword arguments for the function.
            The function must return (aW, aS, aO), where aW, aS and aO are (2, M) arrays.
            The contact matrices are then rescaled as :math:`aW[0]_i CW_{ij} aW[1]_j` etc.
            If not set, assume intervention that's constant in time.
            See `contactMatrix.constant_contactMatrix` for details on the keyword parameters.
        tangent: bool, optional
            Set to True to do inference in tangent space (might be less robust but a lot faster). Default is False.
        verbose: bool, optional
            Set to True to see intermediate outputs from the nested sampling procedure.
        nprocesses: int, optional
            The number of processes used for parallel evaluation of the likelihood.
        queue_size: int, optional
            Size of internal queue of likelihood values, default is nprocesses if multiprocessing is used.
        maxiter: int, optional
            The maximum number of iterations. Default is no limit.
        maxcall:int, optional
            The maximum number of calls to the likelihood function. Default no limit.
        dlogz: float, optional
            The iteration terminates if the estimated contribution of the remaining prior volume to the total evidence
            falls below this threshold. Default value is `1e-3 * (nlive - 1) + 0.01` if `add_live==True`, 0.01 otherwise.
        n_effective: float, optional
            The iteration terminates if the number of effective posterior samples reaches this values. Default is no limit.
        add_live: bool, optional
            Determines whether to add the remaining set of live points to the set of samples. Default is True.
        sampler: dynesty.NestedSampler, optional
            Continue running an instance of a nested sampler until the termination criteria are met.
        **dynesty_args:
            Arguments passed through to the construction of the dynesty.NestedSampler constructor. Relevant entries
            are (this is not comprehensive, for details see the documentation of dynesty):

            nlive: int, optional
                The number of live points. Default is 500.
            bound: {'none', 'single', 'multi', 'balls', 'cubes'}, optional
                Method used to approximately bound the prior using the current set of live points. Default is 'multi'.
            sample:  {'auto', 'unif', 'rwalk', 'rstagger', 'slice', 'rslice', 'hslice', callable}, optional
                Method used to sample uniformly within the likelihood constraint, conditioned on the provided bounds.

        Returns
        -------
        sampler: dynesty.NestedSampler
            The state of the sampler after termination of the nested sampling run.
        """

        if dynesty is None:
            raise Exception("Nested sampling needs optional dependency `dynesty` which was not found.")

        if nprocesses == 0:
            if pathos_mp:
                # Optional dependecy for multiprocessing (pathos) is installed.
                nprocesses = pathos_mp.cpu_count()
            else:
                nprocesses = 1

        if queue_size is None:
            queue_size = nprocesses

        # Sanity checks of the intputs
        self._process_contact_matrix(contactMatrix, generator, intervention_fun)

        # Process fltr and obs
        fltr, obs, obs0 = pyross.utils.process_latent_data(fltr, obs)

        # Read in parameter priors
        param_prior_names, keys, param_guess, param_stds, param_bounds, param_guess_range, \
        is_scale_parameter, scaled_param_guesses \
            = pyross.utils.parse_param_prior_dict(param_priors, self.M, check_length=(not self.param_mapping_enabled))

        # Read in initial conditions priors
        init_prior_names, init_guess, init_stds, init_bounds, init_flags, init_fltrs \
            = pyross.utils.parse_init_prior_dict(init_priors, self.dim, len(obs0))

        # Concatenate the flattend parameter guess with init guess
        param_length = param_guess.shape[0]
        guess = np.concatenate([param_guess, init_guess]).astype(DTYPE)
        stds = np.concatenate([param_stds,init_stds]).astype(DTYPE)
        bounds = np.concatenate([param_bounds, init_bounds], axis=0).astype(DTYPE)

        prior = Prior(param_prior_names+init_prior_names, bounds, guess, stds)

        ndim = len(guess)

        prior_transform_args = {'prior':prior}
        loglike_args = {'generator':generator, 'intervention_fun':intervention_fun, 'param_keys':keys,
                        'param_guess_range':param_guess_range, 'is_scale_parameter':is_scale_parameter,
                        'scaled_param_guesses':scaled_param_guesses, 'param_length':param_length, 'obs':obs,
                        'fltr':fltr, 'Tf':Tf, 'obs0':obs0, 'init_flags':init_flags, 'init_fltrs': init_fltrs,
                        'tangent':tangent, 'bounds':bounds}

        if sampler is None:
            if nprocesses > 1:
                pool = pathos_mp.ProcessingPool(nprocesses)
                sampler = dynesty.NestedSampler(self._loglikelihood_latent, self._nested_sampling_prior_transform, ndim=ndim,
                                                logl_kwargs=loglike_args, ptform_kwargs=prior_transform_args,
                                                pool=pool, queue_size=queue_size, **dynesty_args)
            else:
                sampler = dynesty.NestedSampler(self._loglikelihood_latent, self._nested_sampling_prior_transform, ndim=ndim,
                                                logl_kwargs=loglike_args, ptform_kwargs=prior_transform_args,
                                                **dynesty_args)
        else:
            if nprocesses > 1:
                # Restart the pool we closed at the end of the previous run.
                sampler.pool = pathos_mp.ProcessingPool(nprocesses)
                sampler.M = sampler.pool.map
            elif sampler.pool is not None:
                sampler.pool = None
                sampler.M = map

        sampler.run_nested(maxiter=maxiter, maxcall=maxcall, dlogz=dlogz, n_effective=n_effective,
                           add_live=add_live, print_progress=verbose)

        if sampler.pool is not None:
            sampler.pool.close()
            sampler.pool.join()
            sampler.pool.clear()

        return sampler

    def latent_infer_nested_sampling_process_result(self, sampler, obs, fltr, param_priors, init_priors, contactMatrix=None,
                                                     generator=None, intervention_fun=None, **catchall_kwargs):
        """
        Take the sampler generated by `pyross.inference.latent_infer_nested_sampling` and produce output dictionaries for
        further use in the pyross framework. See there for additional description of parameters.

        Parameters
        ----------
        sampler: dynesty.NestedSampler
            Output of `pyross.inference.latent_infer_nested_sampling`.
        obs: 2d numpy.array
        fltr: 2d numpy.array
        param_priors: dict
        init_priors: dict
        contactMatrix: callable, optional
        generator: pyross.contactMatrix, optional
        intervention_fun: callable, optional
        **catchall_kwargs: dict
            Catches further provided arguments and ignores them.

        Returns
        -------
        result: dynesty.Result
            The result of the nested sampling iteration. Relevant entries include:

            result.logz: list
                The progression of log-evidence estimates, use result.logz[-1] for the final estimate.
        output_samples: list
            The processed weighted posterior samples.
        """
        # Sanity checks of the intputs
        self._process_contact_matrix(contactMatrix, generator, intervention_fun)

        # Process fltr and obs
        fltr, obs, obs0 = pyross.utils.process_latent_data(fltr, obs)

        # Read in parameter priors
        param_prior_names, keys, param_guess, param_stds, param_bounds, param_guess_range, \
        is_scale_parameter, scaled_param_guesses \
            = pyross.utils.parse_param_prior_dict(param_priors, self.M, check_length=(not self.param_mapping_enabled))

        # Read in initial conditions priors
        init_prior_names, init_guess, init_stds, init_bounds, init_flags, init_fltrs \
            = pyross.utils.parse_init_prior_dict(init_priors, self.dim, len(obs0))

        # Concatenate the flattend parameter guess with init guess
        param_length = param_guess.shape[0]
        guess = np.concatenate([param_guess, init_guess]).astype(DTYPE)
        stds = np.concatenate([param_stds,init_stds]).astype(DTYPE)
        bounds = np.concatenate([param_bounds, init_bounds], axis=0).astype(DTYPE)

        prior = Prior(param_prior_names+init_prior_names, bounds, guess, stds)

        result = sampler.results
        output_samples = []
        for i in range(len(result.samples)):
            sample = result.samples[i]
            weight = np.exp(result.logwt[i] - result.logz[len(result.logz)-1])
            l_like = result.logl[i]
            # Get the parameters (in their original structure) from the flattened parameter vector.
            param_sample = sample[:param_length]
            orig_params = pyross.utils.unflatten_parameters(param_sample, param_guess_range,
                                                            is_scale_parameter, scaled_param_guesses)
            init_sample = sample[param_length:]

            sample_params_dict, sample_control_params_dict = self.fill_params_dict(keys, orig_params, return_additional_params=True)
            self.set_params(sample_params_dict)

            if generator is not None:
                if intervention_fun is None:
                    self.contactMatrix = generator.constant_contactMatrix(**sample_control_params_dict)
                else:
                    self.contactMatrix = generator.intervention_custom_temporal(intervention_fun, **sample_control_params_dict)

            sample_x0 = self._construct_inits(init_sample, init_flags, init_fltrs, obs0, fltr[0])
            l_prior = np.sum(prior.logpdf(sample))
            l_post = l_prior + l_like
            output_dict = {
                'params_dict':sample_params_dict, 'x0':sample_x0, 'flat_params':sample,
                'log_posterior':l_post, 'log_prior':l_prior, 'log_likelihood':l_like,
                'weight':weight, 'param_keys': keys, 'param_guess_range': param_guess_range,
                'is_scale_parameter':is_scale_parameter, 'param_length':param_length,
                'scaled_param_guesses':scaled_param_guesses,
                'init_flags': init_flags, 'init_fltrs': init_fltrs,
                'prior':prior
            }

            if sample_control_params_dict != {}:
                output_dict['control_params_dict'] = sample_control_params_dict

            output_samples.append(output_dict)

        return result, output_samples

    def latent_infer_mcmc(self, np.ndarray obs, np.ndarray fltr, Tf, param_priors, init_priors, contactMatrix=None, generator=None,
                          intervention_fun=None, tangent=False, verbose=False, sampler=None, nwalkers=None, walker_pos=None,
                          nsamples=1000, nprocesses=0):
        """ Sample the posterior distribution of the initial conditions and all desired parameters, including control parameters, using
        ensemble MCMC. This requires the optional dependency `emcee`.

        Parameters
        ----------
        obs: 2d numpy.array
            The observed trajectories with reduced number of variables
            (number of data points, (age groups * observed model classes))
        fltr: 2d numpy.array
            A matrix of shape (no. observed variables, no. total variables),
            such that obs_{ti} = fltr_{ij} * X_{tj}
        Tf: float
            Total time of the trajectory
        contactMatrix: callable
            A function that returns the contact matrix at time t (input).
        param_priors: dict
            A dictionary for priors for the model parameters.
            See `latent_infer_parameters` for further explanations.
        init_priors: dict
            A dictionary for priors for the initial conditions.
            See `latent_infer_parameters` for further explanations.
        tangent: bool, optional
            Set to True to use tangent space inference. Default is False.
        verbose: bool, optional
            Set to True to see a progress bar for the sample generation. Default is False.
        sampler: emcee.EnsembleSampler, optional
            Set to instance of the sampler (as returned by this function) to continue running the MCMC chains.
            Default is None (i.e. run a new chain).
        nwalkers:int, optional
            The number of chains in the ensemble (should be at least 2*dim). Default is 2*dim.
        walker_pos: np.array, optional
            The initial position of the walkers. If not specified, the function samples random positions from the prior.
        nsamples:int, optional
            The number of samples per walker. Default is 1000.
        nprocesses: int, optional
            The number of processes used to compute the likelihood for the walkers, needs `pathos` for values > 1.
            Default is the number of cpu cores if `pathos` is available, otherwise 1.

        Returns
        -------
        sampler: emcee.EnsembleSampler
            This function returns the state of the sampler. To look at the chain of the internal flattened parameters,
            run `sampler.get_chain()`. Use this to judge whether the chain has sufficiently converged. Either rerun
            `latent_infer_mcmc(..., sampler=sampler)` to continue the chain or `latent_infer_mcmc_process_result(...)`
            to process the result.

        Examples
        --------
        For the structure of the model input parameters, in particular `param_priors, init_priors`, see the documentation
        of `latent_infer`. To start sampling the posterior, run for example

        >>> sampler = estimator.latent_infer_mcmc(obs, fltr, Tf, param_priors, init_priors, contactMatrix=contactMatrix,
                                                  verbose=True)

        To judge the convergence of this chain, we can look at the trace plot of all the chains (for a moderate number of
        dimensions `dim`)

        >>> fig, axes = plt.subplots(dim, sharex=True)
        >>> samples = sampler.get_chain()
        >>> for i in range(dim):
                ax = axes[i]
                ax.plot(samples[:, :, i], "k", alpha=0.3)
                ax.set_xlim(0, len(samples))
        >>> axes[-1].set_xlabel("step number");

        For more detailed convergence metrics, see the documentation of `emcee`. To continue running this chain, we can
        call this function again with the sampler as argument

        >>> sampler = estimator.latent_infer_mcmc(obs, fltr, Tf, param_priors, init_priors, contactMatrix=contactMatrix,
                                                  verbose=True, sampler=sampler)

        This procudes 1000 additional samples in each chain. To process the results, call
        `pyross.inference.latent_infer_mcmc_process_result`.
        """
        if emcee is None:
            raise Exception("MCMC sampling needs optional dependency `emcee` which was not found.")

        if nprocesses == 0:
            if pathos_mp:
                # Optional dependecy for multiprocessing (pathos) is installed.
                nprocesses = pathos_mp.cpu_count()
            else:
                nprocesses = 1

        if nprocesses > 1 and pathos_mp is None:
            raise Exception("The Python package `pathos` is needed for multiprocessing.")

        # Sanity checks of the intputs
        self._process_contact_matrix(contactMatrix, generator, intervention_fun)

        # Process fltr and obs
        fltr, obs, obs0 = pyross.utils.process_latent_data(fltr, obs)

        # Read in parameter priors
        param_prior_names, keys, param_guess, param_stds, param_bounds, param_guess_range, \
        is_scale_parameter, scaled_param_guesses \
            = pyross.utils.parse_param_prior_dict(param_priors, self.M, check_length=(not self.param_mapping_enabled))

        # Read in initial conditions priors
        init_prior_names, init_guess, init_stds, init_bounds, init_flags, init_fltrs \
            = pyross.utils.parse_init_prior_dict(init_priors, self.dim, len(obs0))

        # Concatenate the flattend parameter guess with init guess
        param_length = param_guess.shape[0]
        guess = np.concatenate([param_guess, init_guess]).astype(DTYPE)
        stds = np.concatenate([param_stds,init_stds]).astype(DTYPE)
        bounds = np.concatenate([param_bounds, init_bounds], axis=0).astype(DTYPE)

        prior = Prior(param_prior_names+init_prior_names, bounds, guess, stds)

        ndim = len(guess)

        if nwalkers is None:
            nwalkers = 2*ndim

        logpost_args = {'generator':generator, 'intervention_fun':intervention_fun, 'bounds':bounds, 'param_keys':keys,
                        'param_guess_range':param_guess_range, 'is_scale_parameter':is_scale_parameter,
                        'scaled_param_guesses':scaled_param_guesses, 'param_length':param_length, 'obs':obs,
                        'fltr':fltr, 'Tf':Tf, 'obs0':obs0, 'init_flags':init_flags, 'init_fltrs': init_fltrs,
                        'prior':prior, 'tangent':tangent}

        if walker_pos is None:
             # If not specified, sample initial positions of walkers from prior (within bounds).
            points = np.random.rand(nwalkers, ndim)
            p0 = prior.ppf(points)
        else:
            p0 = walker_pos

        if sampler is None:
            # Start a new MCMC chain.
            if nprocesses > 1:
                mcmc_pool = pathos_mp.ProcessingPool(nprocesses)
                sampler = emcee.EnsembleSampler(nwalkers, ndim, self._logposterior_latent,
                                                kwargs=logpost_args, pool=mcmc_pool)
            else:
                sampler = emcee.EnsembleSampler(nwalkers, ndim, self._logposterior_latent,
                                                kwargs=logpost_args)

            sampler.run_mcmc(p0, nsamples, progress=verbose)
        else:
            # Continue running an existing MCMC chain.
            if nprocesses > 1:
                # Restart the pool we closed at the end of the previous run.
                sampler.pool = pathos_mp.ProcessingPool(nprocesses)
            elif sampler.pool is not None:
                # If the user decided to not have multiprocessing in a subsequent run, we need
                # to reset the pool in the emcee.EnsembleSampler.
                sampler.pool = None

            sampler.run_mcmc(None, nsamples, progress=verbose)

        if sampler.pool is not None:
            sampler.pool.close()
            sampler.pool.join()
            sampler.pool.clear()

        return sampler

    def latent_infer_mcmc_process_result(self, sampler, obs, fltr, param_priors, init_priors, contactMatrix=None,
                                         generator=None, intervention_fun=None, flat=True, discard=0, thin=1,
                                         **catchall_kwargs):
        """
        Take the sampler generated by `pyross.inference.latent_infer_mcmc` and produce output dictionaries for
        further use in the pyross framework.

        Parameters
        ----------
        sampler: emcee.EnsembleSampler
            Output of `mcmc_latent_inference`.
        obs: 2d numpy.array
        fltr: 2d numpy.array
        param_priors: dict
        init_priors: dict
        contactMatrix: callable, optional
        generator: pyross.contactMatrix, optional
        intervention_fun: callable, optional
        flat: bool, optional
            This decides whether to return the samples as for each chain separately (False) or as as a combined
            list (True). Default is True.
        discard: int, optional
            The number of initial samples to discard in each chain (to account for burn-in). Default is 0.
        thin: int, optional
            Thin out the chain by taking only the n-tn element in each chain. Default is 1 (no thinning).
        **catchall_kwargs: dict
            Catches further provided arguments and ignores them.

        Returns
        -------
        output_samples: list of dict (if flat=True), or list of list of dict (if flat=False)
            The processed posterior samples.
        """
        # Sanity checks of the intputs
        self._process_contact_matrix(contactMatrix, generator, intervention_fun)

        # Process fltr and obs
        fltr, obs, obs0 = pyross.utils.process_latent_data(fltr, obs)

        # Read in parameter priors
        param_prior_names, keys, param_guess, param_stds, param_bounds, param_guess_range, \
        is_scale_parameter, scaled_param_guesses \
            = pyross.utils.parse_param_prior_dict(param_priors, self.M, check_length=(not self.param_mapping_enabled))

        # Read in initial conditions priors
        init_prior_names, init_guess, init_stds, init_bounds, init_flags, init_fltrs \
            = pyross.utils.parse_init_prior_dict(init_priors, self.dim, len(obs0))

        # Concatenate the flattend parameter guess with init guess
        param_length = param_guess.shape[0]
        guess = np.concatenate([param_guess, init_guess]).astype(DTYPE)
        stds = np.concatenate([param_stds,init_stds]).astype(DTYPE)
        bounds = np.concatenate([param_bounds, init_bounds], axis=0).astype(DTYPE)

        prior = Prior(param_prior_names+init_prior_names, bounds, guess, stds)

        samples = sampler.get_chain(flat=flat, thin=thin, discard=discard)
        log_posts = sampler.get_log_prob(flat=flat, thin=thin, discard=discard)
        samples_per_chain = samples.shape[0]
        nr_chains = 1 if flat else samples.shape[1]
        if flat:
            output_samples = []
        else:
            output_samples = [[] for _ in nr_chains]

        for i in range(samples_per_chain):
            for j in range(nr_chains):
                if flat:
                    sample = samples[i,:]
                    l_post = log_posts[i]
                else:
                    sample = samples[i, j, :]
                    l_post = log_posts[i]
                weight = 1.0 / (samples_per_chain * nr_chains)
                param_sample = sample[:param_length]
                orig_params = pyross.utils.unflatten_parameters(param_sample, param_guess_range,
                                                                is_scale_parameter, scaled_param_guesses)
                init_sample = sample[param_length:]

                sample_params_dict, sample_control_params_dict = self.fill_params_dict(keys, orig_params, return_additional_params=True)
                self.set_params(sample_params_dict)

                if generator is not None:
                    if intervention_fun is None:
                        self.contactMatrix = generator.constant_contactMatrix(**sample_control_params_dict)
                    else:
                        self.contactMatrix = generator.intervention_custom_temporal(intervention_fun, **sample_control_params_dict)

                sample_x0 = self._construct_inits(init_sample, init_flags, init_fltrs, obs0, fltr[0])
                l_prior = np.sum(prior.logpdf(sample))
                l_like = l_post - l_prior
                output_dict = {
                    'params_dict':sample_params_dict, 'x0':sample_x0, 'flat_params':sample,
                    'log_posterior':l_post, 'log_prior':l_prior, 'log_likelihood':l_like,
                    'weight':weight, 'param_keys': keys, 'param_guess_range': param_guess_range,
                    'is_scale_parameter':is_scale_parameter, 'param_length':param_length,
                    'scaled_param_guesses':scaled_param_guesses,
                    'init_flags': init_flags, 'init_fltrs': init_fltrs,
                    'prior':prior
                }

                if sample_control_params_dict != {}:
                    output_dict['control_params_dict'] = sample_control_params_dict

                if flat:
                    output_samples.append(output_dict)
                else:
                    output_samples[j].append(output_dict)

        return output_samples

    def _latent_mean(self, params, contactMatrix=None,
                      generator=None, intervention_fun=None,
              param_keys=None,
                            param_guess_range=None, is_scale_parameter=None,
                            scaled_param_guesses=None, param_length=None,
                            obs=None, fltr=None, Tf=None, obs0=None,
                            inter_steps=None,
                            init_flags=None, init_fltrs=None):
        """Objective function for differentiation call in latent_FIM and latent_FIM_det."""
        param_estimates = np.copy(params[:param_length])

        orig_params = pyross.utils.unflatten_parameters(param_estimates,
                                                      param_guess_range,
                                                      is_scale_parameter,
                                                      scaled_param_guesses)

        init_estimates =  np.copy(params[param_length:])

        map_params_dict, map_control_params_dict = self.fill_params_dict(param_keys, orig_params, return_additional_params=True)
        self.set_params(map_params_dict)

        if generator is not None:
            if intervention_fun is None:
                self.contactMatrix = generator.constant_contactMatrix(**map_control_params_dict)
            else:
                self.contactMatrix = generator.intervention_custom_temporal(intervention_fun, **map_control_params_dict)

        fltr_ = fltr[1:]
        Nf=fltr_.shape[0]+1
        full_fltr = sparse.block_diag(fltr_)

        x0 = self._construct_inits(init_estimates, init_flags, init_fltrs, obs0, fltr[0])

        if inter_steps:
            x0 = np.multiply(x0, self.Omega)
            xm = pyross.utils.forward_euler_integration(self._rhs0, x0, 0, Tf, Nf, inter_steps)
            xm = xm[::inter_steps]
            xm = np.divide(xm, self.Omega)
        else:
            xm = self.integrate(x0, 0, Tf, Nf)
        xm_red = full_fltr@(np.ravel(xm[1:]))
        return xm_red

    def _latent_cov(self, params, contactMatrix=None,
             generator=None, intervention_fun=None,
             param_keys=None,
                            param_guess_range=None, is_scale_parameter=None,
                            scaled_param_guesses=None, param_length=None,
                            obs=None, fltr=None, Tf=None, obs0=None,
                            inter_steps=None,
                            init_flags=None, init_fltrs=None, tangent=False):
        """Objective function for differentiation call in latent_FIM."""
        param_estimates = np.copy(params[:param_length])

        orig_params = pyross.utils.unflatten_parameters(param_estimates,
                                                      param_guess_range,
                                                      is_scale_parameter,
                                                      scaled_param_guesses)

        init_estimates =  np.copy(params[param_length:])

        map_params_dict, map_control_params_dict = self.fill_params_dict(param_keys, orig_params, return_additional_params=True)
        self.set_params(map_params_dict)

        if generator is not None:
            if intervention_fun is None:
                self.contactMatrix = generator.constant_contactMatrix(**map_control_params_dict)
            else:
                self.contactMatrix = generator.intervention_custom_temporal(intervention_fun, **map_control_params_dict)

        x0 = self._construct_inits(init_estimates, init_flags, init_fltrs, obs0, fltr[0])
        fltr_ = fltr[1:]
        Nf=fltr_.shape[0]+1
        full_fltr = sparse.block_diag(fltr_)

        if tangent:
            xm, full_cov = self.obtain_full_mean_cov_tangent_space(x0, Tf, Nf,
                                                                  inter_steps)
        else:
            xm, full_cov = self.obtain_full_mean_cov(x0, Tf, Nf, inter_steps)

        cov_red = full_fltr@full_cov@np.transpose(full_fltr)
        return cov_red

    def latent_FIM(self, obs, fltr, Tf, infer_result, contactMatrix=None,
                   generator=None,
                   intervention_fun=None, tangent=False, eps=None,
                   inter_steps=100):
        '''
        Computes the Fisher Information Matrix (FIM) of the stochastic model for the initial conditions and all desired parameters, including control parameters, for a SIR type model with partially observed classes. The unobserved classes are treated as latent variables.

        Parameters
        ----------
        obs:  np.array
            The partially observed trajectory.
        fltr: 2d np.array
            The filter for the observation such that
            :math:`F_{ij} x_j (t) = obs_i(t)`
        Tf: float
            Total time of the trajectory
        infer_result: dict
            Dictionary returned by latent_infer
        contactMatrix: callable, optional
            A function that returns the contact matrix at time t (input). If specified, control parameters are not inferred.
            Either a contactMatrix or a generator must be specified.
        generator: pyross.contactMatrix, optional
            A pyross.contactMatrix object that generates a contact matrix function with specified lockdown
            parameters.
            Either a contactMatrix or a generator must be specified.
        intervention_fun: callable, optional
            The calling signature is `intervention_func(t, **kwargs)`,
            where t is time and kwargs are other keyword arguments for the function.
            The function must return (aW, aS, aO), where aW, aS and aO are (2, M) arrays.
            The contact matrices are then rescaled as :math:`aW[0]_i CW_{ij} aW[1]_j` etc.
            If not set, assume intervention that's constant in time.
            See `contactMatrix.constant_contactMatrix` for details on the keyword parameters.
        tangent: bool, optional
            Set to True to use tangent space inference. Default is False.
        eps: float or numpy.array, optional
            Step size for numerical differentiation of the process mean and its full covariance matrix with respect to the parameters. Must be either a scalar, or an array of length `len(infer_result['flat_params'])`. If not specified, `100*eps_min = 100*infer_result['flat_params']*numpy.divide(numpy.spacing(infer_result['log_likelihood']),infer_result['log_likelihood'])**(0.25)` is used. It is recommended to use a step-size greater or equal to `eps_min`. Decreasing the step size too small can result in round-off error.
        inter_steps: int, optional
            Intermediate steps between observations for the deterministic forward Euler integration. A higher number of intermediate steps will improve the accuracy of the result, but will make computations slower. Setting `inter_steps=0` will fall back to the method accessible via `det_method` for the deterministic integration. We have found that forward Euler is generally slower, but more stable for derivatives with respect to parameters than the variable step size integrators used elsewhere in pyross. Default is 100.
        Returns
        -------
        FIM: 2d numpy.array
            The Fisher Information Matrix
        '''
        # Sanity checks of the intputs
        self._process_contact_matrix(contactMatrix, generator, intervention_fun)

        # Process fltr and obs
        fltr, obs, obs0 = pyross.utils.process_latent_data(fltr, obs)

        infer_result_loc = infer_result.copy()
        # backwards compatibility
        if 'flat_map' in infer_result_loc:
            infer_result_loc['flat_params'] = infer_result_loc.pop('flat_map')

        flat_params = np.copy(infer_result_loc['flat_params'])

        kwargs = {}
        for key in ['param_keys', 'param_guess_range', 'is_scale_parameter',
                    'scaled_param_guesses', 'param_length', 'init_flags',
                    'init_fltrs']:
            kwargs[key] = infer_result_loc[key]

        def mean(y):
            return self._latent_mean(y, contactMatrix=contactMatrix,
                                      generator=generator,
                              intervention_fun=intervention_fun, obs=obs,
                              fltr=fltr, Tf=Tf, obs0=obs0,
                              inter_steps=inter_steps,
                              **kwargs)

        def covariance(y):
            return self._latent_cov(y, contactMatrix=contactMatrix,
                                     generator=generator,
                              intervention_fun=intervention_fun, obs=obs,
                              fltr=fltr, Tf=Tf, obs0=obs0, tangent=tangent,
                              inter_steps=inter_steps,
                              **kwargs)

        if np.all(eps == None):
            xx = infer_result_loc['flat_params']
            fx = abs(infer_result_loc['log_likelihood'])
            eps = 100 * xx * np.divide(np.spacing(fx),fx)**(0.25)
            #eps = 10.*np.spacing(flat_params)**np.divide(1,3)
        elif np.isscalar(eps):
            eps = np.repeat(eps, repeats=len(flat_params))
        print('eps-vector used for differentiation: ', eps)

        cov = covariance(flat_params)
        invcov = np.linalg.inv(cov)

        dim = len(flat_params)
        FIM = np.empty((dim,dim))
        dmu = []
        dcov = []

        for i in range(dim):
            dmu.append(pyross.utils.partial_derivative(mean, var=i, point=flat_params, dx=eps[i]))
            dcov.append(pyross.utils.partial_derivative(covariance,  var=i, point=flat_params, dx=eps[i]))

        for i in range(dim):
            t1 = dmu[i]@invcov@dmu[i]
            t2 = np.multiply(0.5,np.trace(invcov@dcov[i]@invcov@dcov[i]))
            FIM[i,i] = t1 + t2

        rows,cols = np.triu_indices(dim,1)

        for i,j in zip(rows,cols):
            t1 = dmu[i]@invcov@dmu[j]
            t2 = np.multiply(0.5,np.trace(invcov@dcov[i]@invcov@dcov[j]))
            FIM[i,j] = t1 + t2

        i_lower = np.tril_indices(dim,-1)
        FIM[i_lower] = FIM.T[i_lower]
        return FIM

    def latent_FIM_det(self, obs, fltr, Tf, infer_result,
                       contactMatrix=None, generator=None,
                       intervention_fun=None,
                       eps=None, measurement_error=1e-2, inter_steps=100):
        '''
        Computes the Fisher Information Matrix (FIM) of the deterministic model (ODE based, including a constant measurement error) for the initial conditions and all desired parameters, including control parameters, for a SIR type model with partially observed classes. The unobserved classes are treated as latent variables.

        Parameters
        ----------
        obs:  np.array
            The partially observed trajectory.
        fltr: 2d np.array
            The filter for the observation such that
            :math:`F_{ij} x_j (t) = obs_i(t)`
        Tf: float
            Total time of the trajectory
        infer_result: dict
            Dictionary returned by latent_infer
        contactMatrix: callable, optional
            A function that returns the contact matrix at time t (input). If specified, control parameters are not inferred.
            Either a contactMatrix or a generator must be specified.
        generator: pyross.contactMatrix, optional
            A pyross.contactMatrix object that generates a contact matrix function with specified lockdown
            parameters.
            Either a contactMatrix or a generator must be specified.
        intervention_fun: callable, optional
            The calling signature is `intervention_func(t, **kwargs)`,
            where t is time and kwargs are other keyword arguments for the function.
            The function must return (aW, aS, aO), where aW, aS and aO are (2, M) arrays.
            The contact matrices are then rescaled as :math:`aW[0]_i CW_{ij} aW[1]_j` etc.
            If not set, assume intervention that's constant in time.
            See `contactMatrix.constant_contactMatrix` for details on the keyword parameters.
        eps: float or numpy.array, optional
            Step size for numerical differentiation of the process mean and its full covariance matrix with respect to the parameters. Must be either a scalar, or an array of length `len(infer_result['flat_params'])`. If not specified, `100*eps_min = 100*infer_result['flat_params']*numpy.divide(numpy.spacing(infer_result['log_likelihood']),infer_result['log_likelihood'])**(0.25)` is used. It is recommended to use a step-size greater or equal to `eps_min`. Decreasing the step size too small can result in round-off error.
        measurement_error: float, optional
            Standard deviation of measurements (uniform and independent Gaussian measurement error assumed). Default is 1e-2.
        inter_steps: int, optional
            Intermediate steps between observations for the deterministic forward Euler integration. A higher number of intermediate steps will improve the accuracy of the result, but will make computations slower. Setting inter_steps=0 will fall back to the method accessible via det_method for the deterministic integration. We have found that forward Euler is generally slower, but more stable for derivatives with respect to parameters than the variable step size integrators used elsewhere in pyross. Default is 100.
        Returns
        -------
        FIM_det: 2d numpy.array
            The Fisher Information Matrix
        '''
        # Sanity checks of the intputs
        self._process_contact_matrix(contactMatrix, generator, intervention_fun)

        # Process fltr and obs
        fltr, obs, obs0 = pyross.utils.process_latent_data(fltr, obs)

        infer_result_loc = infer_result.copy()
        # backwards compatibility
        if 'flat_map' in infer_result_loc:
            infer_result_loc['flat_params'] = infer_result_loc.pop('flat_map')

        flat_params = np.copy(infer_result_loc['flat_params'])
        kwargs = {}
        for key in ['param_keys', 'param_guess_range', 'is_scale_parameter',
                    'scaled_param_guesses', 'param_length', 'init_flags',
                    'init_fltrs']:
            kwargs[key] = infer_result_loc[key]

        def mean(y):
            return self._latent_mean(y, contactMatrix=contactMatrix,
                                      generator=generator,
                              intervention_fun=intervention_fun, obs=obs,
                              fltr=fltr, Tf=Tf, obs0=obs0,
                              inter_steps=inter_steps,
                              **kwargs)

        if np.all(eps == None):
            xx = infer_result_loc['flat_params']
            fx = abs(infer_result_loc['log_likelihood'])
            eps = 100 * xx * np.divide(np.spacing(fx),fx)**(0.25)
            #eps = 10.*np.spacing(flat_params)**np.divide(1,3)
        elif np.isscalar(eps):
            eps = np.repeat(eps, repeats=len(flat_params))
        print('eps-vector used for differentiation: ', eps)

        fltr_ = fltr[1:]
        sigma_sq = measurement_error*measurement_error
        cov_diag = np.repeat(sigma_sq, repeats=(int(self.dim)*(fltr_.shape[0])))
        cov = np.diag(cov_diag)
        full_fltr = sparse.block_diag(fltr_)
        cov_red = full_fltr@cov@np.transpose(full_fltr)
        invcov = np.linalg.inv(cov_red)

        dim = len(flat_params)
        FIM_det = np.empty((dim,dim))
        dmu = []

        for i in range(dim):
            dmu.append(pyross.utils.partial_derivative(mean, var=i, point=flat_params, dx=eps[i]))

        for i in range(dim):
            FIM_det[i,i] = dmu[i]@invcov@dmu[i]

        rows,cols = np.triu_indices(dim,1)

        for i,j in zip(rows,cols):
            FIM_det[i,j] = dmu[i]@invcov@dmu[j]

        i_lower = np.tril_indices(dim,-1)
        FIM_det[i_lower] = FIM_det.T[i_lower]
        return FIM_det

    def latent_hessian(self, obs, fltr, Tf, infer_result, contactMatrix=None,
                       generator=None, intervention_fun=None, tangent=False,
                       eps=None, fd_method="central", inter_steps=0):
        '''
        Computes the Hessian matrix for the initial conditions and all desired parameters, including control parameters, for a SIR type model with partially observed classes. The unobserved classes are treated as latent variables.

        Parameters
        ----------
        obs:  np.array
            The partially observed trajectory.
        fltr: 2d np.array
            The filter for the observation such that
            :math:`F_{ij} x_j (t) = obs_i(t)`
        Tf: float
            Total time of the trajectory
        infer_result: dict
            Dictionary returned by latent_infer
        contactMatrix: callable, optional
            A function that returns the contact matrix at time t (input). If specified, control parameters are not inferred.
            Either a contactMatrix or a generator must be specified.
        generator: pyross.contactMatrix, optional
            A pyross.contactMatrix object that generates a contact matrix function with specified lockdown
            parameters.
            Either a contactMatrix or a generator must be specified.
        intervention_fun: callable, optional
            The calling signature is `intervention_func(t, **kwargs)`,
            where t is time and kwargs are other keyword arguments for the function.
            The function must return (aW, aS, aO), where aW, aS and aO are (2, M) arrays.
            The contact matrices are then rescaled as :math:`aW[0]_i CW_{ij} aW[1]_j` etc.
            If not set, assume intervention that's constant in time.
            See `contactMatrix.constant_contactMatrix` for details on the keyword parameters.
        tangent: bool, optional
            Set to True to use tangent space inference. Default is False.
        eps: float or numpy.array, optional
            Step size for finite differences computation of the hessian with respect to the parameters. Must be either a scalar, or an array of length `len(infer_result['flat_params'])`. If not specified, `100*eps_min = 100*infer_result['flat_params']*numpy.divide(numpy.spacing(infer_result['log_posterior']),infer_result['log_posterior'])**(0.25)` is used. For `fd_method="central"` it is recommended to use a step-size greater or equal to `eps_min`. Decreasing the step size too small can result in round-off error.
        fd_method: str, optional
            The type of finite-difference scheme used to compute the hessian, supports "forward" and "central". Default is "central".
        inter_steps: int, optional
            Intermediate steps between observations for the deterministic forward Euler integration. A higher number of intermediate steps will improve the accuracy of the result, but will make computations slower. Setting `inter_steps=0` will fall back to the method accessible via `det_method` for the deterministic integration. We have found that forward Euler is generally slower, but sometimes more stable for derivatives with respect to parameters than the variable step size integrators used elsewhere in pyross. Default is 0.
        Returns
        -------
        hess: 2d numpy.array
            The Hessian matrix
        '''
        # Sanity checks of the intputs
        self._process_contact_matrix(contactMatrix, generator, intervention_fun)

        # Process fltr and obs
        fltr, obs, obs0 = pyross.utils.process_latent_data(fltr, obs)

        flat_params = np.copy(infer_result['flat_params'])

        kwargs = {}
        for key in ['param_keys', 'param_guess_range', 'is_scale_parameter',
                    'scaled_param_guesses', 'param_length', 'init_flags',
                    'init_fltrs', 'prior']:
            kwargs[key] = infer_result[key]

        kwargs['generator']=generator
        kwargs['intervention_fun']=intervention_fun
        kwargs['inter_steps']=inter_steps
        kwargs['disable_penalty']=None

        if np.all(eps == None):
            xx = infer_result['flat_params']
            fx = abs(infer_result['log_posterior'])
            eps = 100 * xx * np.divide(np.spacing(fx),fx)**(0.25)
            #eps = 10.*np.spacing(flat_params)**(0.25)
        print('epsilon used for differentiation: ', eps)

        def minuslogp(y):
            return self._latent_infer_to_minimize(y, obs=obs, fltr=fltr, Tf=Tf, obs0=obs0,
                                           tangent=tangent, **kwargs)

        hess = pyross.utils.hessian_finite_difference(flat_params, minuslogp, eps, method=fd_method)
        return hess

    def sample_gaussian_latent(self, N, map_estimate, cov, obs, fltr, Tf, contactMatrix, param_priors, init_priors,
                               tangent=False):
        """
        Sample `N` samples of the parameters from the Gaussian centered at the MAP estimate with specified
        covariance `cov`.

        Parameters
        ----------
        N: int
            The number of samples.
        map_estimate: dict
            The MAP estimate, e.g. as computed by `inference.latent_infer`.
        cov: np.array
            The covariance matrix of the flat parameters.
        obs:  np.array
            The partially observed trajectory.
        fltr: 2d np.array
            The filter for the observation such that
            :math:`F_{ij} x_j (t) = obs_i(t)`
        Tf: float
            The total time of the trajectory.
        contactMatrix: callable
            A function that returns the contact matrix at time t (input).
        param_priors: dict
            A dictionary that specifies priors for parameters.
            See `infer` for examples.
        init_priors: dict
            A dictionary that specifies priors for initial conditions.
            See below for examples.
        tangent: bool, optional
            Set to True to use tangent space inference. Default is False.

        Returns
        -------
        samples: list of dict
            N samples of the Gaussian distribution.
        """
        self.contactMatrix = contactMatrix
        fltr, obs, obs0 = pyross.utils.process_latent_data(fltr, obs)

        # Read in parameter priors
        param_prior_names, keys, param_guess, param_stds, param_bounds, param_guess_range, \
        is_scale_parameter, scaled_param_guesses \
            = pyross.utils.parse_param_prior_dict(param_priors, self.M, check_length=(not self.param_mapping_enabled))

        # Read in initial conditions priors
        init_prior_names, init_guess, init_stds, init_bounds, init_flags, init_fltrs \
            = pyross.utils.parse_init_prior_dict(init_priors, self.dim, len(obs0))

        # Concatenate the flattend parameter guess with init guess
        param_length = param_guess.shape[0]
        guess = np.concatenate([param_guess, init_guess]).astype(DTYPE)
        stds = np.concatenate([param_stds,init_stds]).astype(DTYPE)
        bounds = np.concatenate([param_bounds, init_bounds], axis=0).astype(DTYPE)

        prior = Prior(param_prior_names+init_prior_names, bounds, guess, stds)
        cma_stds = np.minimum(stds, (bounds[:, 1]-bounds[:, 0])/3)

        loglike_args = {'param_keys':keys, 'param_guess_range':param_guess_range,
                        'is_scale_parameter':is_scale_parameter,
                        'scaled_param_guesses':scaled_param_guesses,
                        'param_length':param_length,
                        'obs':obs, 'fltr':fltr, 'Tf':Tf, 'obs0':obs0,
                        'init_flags':init_flags, 'init_fltrs': init_fltrs,
                        'tangent':tangent}

        # Sample the flat parameters.
        mean = map_estimate['flat_map']
        sample_parameters = np.random.multivariate_normal(mean, cov, N)

        samples = []
        for sample in sample_parameters:
            new_sample = map_estimate.copy()
            new_sample['flat_params'] = sample
            param_estimates = sample[:map_estimate['param_length']]
            init_estimates = sample[map_estimate['param_length']:]
            new_sample['map_params_dict'] = \
                pyross.utils.unflatten_parameters(param_estimates, map_estimate['param_guess_range'],
                        map_estimate['is_scale_parameter'], map_estimate['scaled_param_guesses'])
            new_sample['map_x0'] = self._construct_inits(init_estimates, map_estimate['init_flags'],
                                      map_estimate['init_fltrs'], obs0, fltr[0])
            l_like = self._loglike_latent(sample, **loglike_args)
            l_prior = np.sum(prior.logpdf(sample))
            l_post = l_like + l_prior
            new_sample['log_posterior'] = l_post
            new_sample['log_prior'] = l_prior
            new_sample['log_likelihood'] = l_like
            samples.append(new_sample)

        return samples


    def latent_evidence_laplace(self, obs, fltr, Tf, infer_result, contactMatrix=None,
                       generator=None, intervention_fun=None, tangent=False,
                       eps=None, fd_method="central", inter_steps=100):
        '''
        Compute the evidence using a Laplace approximation at the MAP estimate for a SIR type model with partially observed classes. The unobserved classes are treated as latent variables.

        Parameters
        ----------
        obs:  np.array
            The partially observed trajectory.
        fltr: 2d np.array
            The filter for the observation such that
            :math:`F_{ij} x_j (t) = obs_i(t)`
        Tf: float
            Total time of the trajectory
        infer_result: dict
            Dictionary returned by latent_infer
        contactMatrix: callable, optional
            A function that returns the contact matrix at time t (input). If specified, control parameters are not inferred.
            Either a contactMatrix or a generator must be specified.
        generator: pyross.contactMatrix, optional
            A pyross.contactMatrix object that generates a contact matrix function with specified lockdown
            parameters.
            Either a contactMatrix or a generator must be specified.
        intervention_fun: callable, optional
            The calling signature is `intervention_func(t, **kwargs)`,
            where t is time and kwargs are other keyword arguments for the function.
            The function must return (aW, aS, aO), where aW, aS and aO are (2, M) arrays.
            The contact matrices are then rescaled as :math:`aW[0]_i CW_{ij} aW[1]_j` etc.
            If not set, assume intervention that's constant in time.
            See `contactMatrix.constant_contactMatrix` for details on the keyword parameters.
        tangent: bool, optional
            Set to True to use tangent space inference. Default is False.
        eps: float or numpy.array, optional
            Step size for finite differences computation of the hessian with respect to the parameters. Must be either a scalar, or an array of length `len(infer_result['flat_params'])`. If not specified, `100*eps_min = 100*infer_result['flat_params']*numpy.divide(numpy.spacing(infer_result['log_posterior']),infer_result['log_posterior'])**(0.25)` is used. For `fd_method="central"` it is recommended to use a step-size greater or equal to `eps_min`. Decreasing the step size too small can result in round-off error.
        fd_method: str, optional
            The type of finite-difference scheme used to compute the hessian, supports "forward" and "central". Default is "central".
        inter_steps: int, optional
            Intermediate steps between observations for the deterministic forward Euler integration. A higher number of intermediate steps will improve the accuracy of the result, but will make computations slower. Setting `inter_steps=0` will fall back to the method accessible via `det_method` for the deterministic integration. We have found that forward Euler is generally slower, but more stable for derivatives with respect to parameters than the variable step size integrators used elsewhere in pyross. Default is 100.
        Returns
        -------
        log_evidence: float
            The log-evidence computed via Laplace approximation at the MAP estimate.
        '''
        logP_MAPs = infer_result['log_posterior']
        A = self.latent_hessian(obs, fltr, Tf, infer_result, contactMatrix,
                generator, intervention_fun, tangent, eps, fd_method,
                inter_steps)
        k = A.shape[0]

        return logP_MAPs - 0.5*np.log(np.linalg.det(A)) + 0.5*k*np.log(2*np.pi)


    def minus_logp_red(self, parameters, np.ndarray x0, np.ndarray obs,
                            np.ndarray fltr, double Tf, contactMatrix, tangent=False):
        '''Computes -logp for a latent trajectory

        Parameters
        ----------
        parameters: dict
            A dictionary of parameter values, same as the ones required for initialisation.
        x0: numpy.array
            Initial conditions
        obs: numpy.array
            The observed trajectory without the initial datapoint
        fltr: boolean sequence or array
            True for observed and False for unobserved.
            e.g. if only Is is known for SIR with one age group, fltr = [False, False, True]
        Tf: float
            The total time of the trajectory
        contactMatrix: callable
            A function that returns the contact matrix at time t (input).
        tangent: bool, optional
            Set to True to do inference in tangent space (might be less robust but a lot faster). Default is False.

        Returns
        -------
        minus_logp: float
            -log(p) for the observed trajectory with the given parameters and initial conditions
        '''

        cdef double minus_log_p
        cdef Py_ssize_t nClass=int(self.dim/self.M)
        self.contactMatrix = contactMatrix
        fltr, obs, obs0 = pyross.utils.process_latent_data(fltr, obs)

        # check that x0 is consistent with obs0
        x0_obs = fltr[0].dot(x0)
        if not np.allclose(x0_obs, obs0):
            print('x0 not consistent with obs0. '
                  'Using x0 in the calculation of logp...')
        self.set_params(parameters)
        minus_logp = self._obtain_logp_for_lat_traj(x0, obs, fltr[1:], Tf, tangent)
        return minus_logp

    def sample_endpoints(self, obs, fltr, Tf, infer_result, nsamples, contactMatrix=None,
                       generator=None, intervention_fun=None, tangent=False,
                       inter_steps=100):
        cdef Py_ssize_t i
        self._process_contact_matrix(contactMatrix, generator, intervention_fun)
        x0 = infer_result['x0'].copy()
        fltr, obs, _ = pyross.utils.process_latent_data(fltr, obs)
        self.set_params(infer_result['params_dict'])
        mean, cov, null_space, known_space = self._mean_cov_for_lat_endpoint(x0, obs, fltr[1:], Tf)
        partial_inits = np.random.multivariate_normal(mean, cov, nsamples)
        inits = (null_space.T@partial_inits.T).T + known_space
        for i in range(nsamples):
            while not self._all_positive(inits[i]):
                partial_inits = np.random.multivariate_normal(mean, cov)
                inits[i] = (null_space.T@partial_inits) + known_space
        return inits

    def sample_trajs(self, obs, fltr, Tf, infer_result, nsamples, contactMatrix=None,
                       generator=None, intervention_fun=None, tangent=False,
                       inter_steps=100):
        cdef Py_ssize_t i, Nf=obs.shape[0]
        self._process_contact_matrix(contactMatrix, generator, intervention_fun)
        x0 = infer_result['x0'].copy()
        fltr = pyross.utils.process_fltr(fltr, Nf)
        self.set_params(infer_result['params_dict'])
        mean, cov, full_null_space, known_space = self._mean_cov_for_lat_traj(x0, obs[1:], fltr[1:], Tf)
        trajs = np.full((nsamples, (Nf-1), self.dim), -1, dtype=DTYPE)
        for i in range(nsamples):
            while not all(map(self._all_positive, trajs[i])):
                partial_trajs = np.random.multivariate_normal(mean, cov)
                trajs[i] = (full_null_space.T@partial_trajs + known_space).reshape((Nf-1, self.dim))
        return trajs


    def get_mean_inits(self, init_priors, np.ndarray obs0, np.ndarray fltr0):
        '''Construct full initial conditions from the prior dict

        Parameters
        ----------
        init_priors: dict
            A dictionary for priors for initial conditions.
            Same as the `init_priors` passed to `latent_infer`.
            In this function, only takes the mean.
        obs0: numpy.array
            Observed initial conditions.
        fltr0: numpy.array
            Filter for the observed initial conditions.

        Returns
        -------
        x0: numpy.array
            Full initial conditions.
        '''
        _, init_mean, _, _, init_flags, init_fltrs \
            = pyross.utils.parse_init_prior_dict(init_priors, self.dim, len(obs0))
        x0 = self._construct_inits(init_mean, init_flags, init_fltrs, obs0, fltr0)
        return x0

    cpdef find_fastest_growing_lin_mode(self, double t):
        cdef:
            np.ndarray [DTYPE_t, ndim=1] x0
            Py_ssize_t S_index, M=self.M
        # assume no infected at the start and compute eig vecs for the infectious species
        x0 = np.zeros((self.dim), dtype=DTYPE)
        S_index = self.class_index_dict['S']
        x0[S_index*M:(S_index+1)*M] = self.fi
        self.compute_jacobian_and_b_matrix(x0, t,
                                           b_matrix=False, jacobian=True)
        sign, eigvec = pyross.utils.largest_real_eig(self.J_mat)
        if not sign: # if eigval not positive, just return the zero state
            return np.zeros(self.dim)
        else:
            if eigvec[S_index*M] > 0:
                eigvec = - eigvec
            return eigvec/np.linalg.norm(eigvec, ord=1)

    def set_lyapunov_method(self, lyapunov_method, rtol=None):
        '''Sets the method used for deterministic integration for the SIR_type model

        Parameters
        ----------
        lyapunov_method: str
            The name of the integration method. Choose between 'LSODA', 'RK45', 'RK2' and 'euler'.
        rtol: double, otional
            relative tolerance of the integrator (default 1e-3)
        '''
        if lyapunov_method not in ['LSODA', 'RK45', 'RK2', 'euler']:
            raise Exception('{} not implemented. Choose between LSODA, RK45, RK2 and euler'.format(lyapunov_method))
        self.lyapunov_method=lyapunov_method
        if rtol is not None:
            self.rtol_lyapunov = rtol

    def set_det_method(self, det_method, rtol=None):
        '''Sets the method used for deterministic integration for the SIR_type model

        Parameters
        ----------
        det_method: str
            The name of the integration method. Choose between 'LSODA' and 'RK45'.
        rtol: double, otional
            relative tolerance of the integrator (default 1e-3)
        '''
        if det_method not in ['LSODA', 'RK45']:
            raise Exception('{} not implemented. Choose between LSODA and RK45'.format(det_method))
        self.det_method=det_method
        if rtol is not None:
            self.rtol_det = rtol


    def set_det_model(self, parameters):
        '''
        Sets the internal deterministic model with given epidemiological parameters

        Parameters
        ----------
        parameters: dict
            A dictionary of parameter values, same as the ones required for initialisation.
        '''
        raise NotImplementedError("Please Implement set_det_model in subclass")

    def set_contact_matrix(self, contactMatrix):
        '''
        Sets the internal contact matrix

        Parameters
        ----------
        contactMatrix: callable
            A function that returns the contact matrix given time, with call
            signature contactMatrix(t).
        '''
        self.contactMatrix = contactMatrix

    def make_params_dict(self):
        raise NotImplementedError("Please Implement make_params_dict in subclass")

    def fill_params_dict(self, keys, params, return_additional_params=False):
        '''Returns a full dictionary for epidemiological parameters with some changed values

        Parameters
        ----------
        keys: list of String
            A list of names of parameters to be changed.
        params: numpy.array of list
            An array of the same size as keys for the updated value.
        return_additional_params: boolean, optional (default = False)
            Handling of parameters that are not model parameters (e.g. control parameters). False: raise exception, True: return second dictionary with other parameters

        Returns
        -------
        full_parameters: dict
            A dictionary of epidemiological parameters.
            For parameter names specified in `keys`, set the values to be the ones in `params`;
            for the others, use the values stored in the class.
        '''
        full_parameters = self.make_params_dict()
        others = {}
        for (i, k) in enumerate(keys):
            if k in self.param_keys:
                full_parameters[k] = params[i]
            elif return_additional_params:
                others[k] = params[i]
            else:
                raise Exception('{} is not a parameter of the model'.format(k))
        if return_additional_params:
            return full_parameters, others
        else:
            return full_parameters

    def set_params(self, parameters):
        '''Sets epidemiological parameters used for evaluating -log(p)

        Parameters
        ----------
        parameters: dict
            A dictionary containing all epidemiological parameters.
            Same keys as the one used to initialise the class.

        Notes
        -----
        Can use `fill_params_dict` to generate the full dictionary if only a few parameters are changed
        '''
        self.set_det_model(parameters)
        self.beta = pyross.utils.age_dep_rates(parameters['beta'], self.M, 'beta')
        self.gIa = pyross.utils.age_dep_rates(parameters['gIa'], self.M, 'gIa')
        self.gIs = pyross.utils.age_dep_rates(parameters['gIs'], self.M, 'gIs')
        self.fsa = pyross.utils.age_dep_rates(parameters['fsa'], self.M, 'fsa')
        self.alpha = pyross.utils.age_dep_rates(parameters['alpha'], self.M, 'alpha')

    def _construct_inits(self, init_guess, flags, fltrs, obs0, fltr0):
        cdef:
            np.ndarray [DTYPE_t, ndim=1] x0
            np.ndarray [DTYPE_t, ndim=2] F
            Py_ssize_t start=0
        x0 = obs0
        F = fltr0
        if flags[0]: # lin mode
            coeff = init_guess[0]
            x0 = np.concatenate((x0, fltrs[0]@self._lin_mode_inits(coeff)))
            F = np.concatenate((F, fltrs[0]), axis=0)
            start += 1
        if flags[1]: # independent guesses
            x0 = np.concatenate((x0, init_guess[start:]))
            F = np.concatenate((F, fltrs[1]), axis=0)
        assert np.linalg.matrix_rank(F) == self.dim, 'Conflicts in initial conditions'
        return np.linalg.solve(F, x0)

    def _lin_mode_inits(self, double coeff):
        cdef double [:] v, x0, fi=self.fi
        v = self.find_fastest_growing_lin_mode(0)
        v = np.multiply(v, coeff)
        x0 = np.zeros((self.dim), dtype=DTYPE)
        x0[:self.M] = fi
        return np.add(x0, v)

    cdef double _obtain_logp_for_traj(self, double [:, :] x, double Tf,
                                     Py_ssize_t inter_steps=0):
        cdef:
            double log_p = 0
            double [:] xi, xf, dev
            double [:, :] cov, xm, _xm
            Py_ssize_t i, Nf=x.shape[0], steps=self.steps
            double [:] time_points = np.linspace(0, Tf, Nf)
        for i in range(Nf-1):
            xi = x[i]
            xf = x[i+1]
            ti = time_points[i]
            tf = time_points[i+1]
            if inter_steps:
                xi = np.multiply(xi, self.Omega)
                _xm = pyross.utils.forward_euler_integration(self._rhs0, xi,
                                                             ti, tf,
                                                             steps, inter_steps)
                _xm = np.divide(_xm, self.Omega)
                self._xm = np.copy(_xm)
                self._interp = []
                times = np.linspace(ti, tf, inter_steps*steps)
                for i in range(_xm.shape[1]):
                    self._interp.append(interpolate.interp1d(times, _xm[:,i],
                                                             kind='linear'))
                xm = _xm[::inter_steps]
                sol = self.interpolate_euler
            else:
                xm, sol = self.integrate(xi, ti, tf, steps, dense_output=True)
            cov = self._estimate_cond_cov(sol, ti, tf)
            dev = np.subtract(xf, xm[steps-1])
            log_p += self._log_cond_p(dev, cov)
        return -log_p

    cdef double _obtain_logp_for_lat_traj(self, double [:] x0, double [:] obs_flattened, np.ndarray fltr,
                                            double Tf, tangent=False,
                                         Py_ssize_t inter_steps=0):
        cdef:
            Py_ssize_t reduced_dim=obs_flattened.shape[0], Nf=fltr.shape[0]+1
            double [:, :] xm
            double [:] xm_red, dev
            np.ndarray[DTYPE_t, ndim=2] cov_red, full_cov
        if tangent:
            xm, full_cov = self.obtain_full_mean_cov_tangent_space(x0, Tf, Nf, inter_steps=inter_steps)
        else:
            xm, full_cov = self.obtain_full_mean_cov(x0, Tf, Nf, inter_steps=inter_steps)
        full_fltr = sparse.block_diag(fltr)
        cov_red = full_fltr@full_cov@np.transpose(full_fltr)
        xm_red = full_fltr@(np.ravel(xm))
        dev=np.subtract(obs_flattened, xm_red)
        cov_red_inv_dev, ldet = pyross.utils.solve_symmetric_close_to_singular(cov_red, dev)
        log_p = -np.dot(dev, cov_red_inv_dev)*(self.Omega/2)
        log_p -= (ldet-reduced_dim*log(self.Omega))/2 + (reduced_dim/2)*log(2*PI)
        log_p -= reduced_dim*np.log(self.Omega)
        return -log_p

    def _mean_cov_for_lat_endpoint(self, double [:] x0, double [:] obs_flattened, np.ndarray fltr,
                                            double Tf, tangent=False, Py_ssize_t inter_steps=0):
        cdef:
            Py_ssize_t Nf=fltr.shape[0]+1, reduced_dim=obs_flattened.shape[0]
        if tangent:
            xm, full_cov = self.obtain_full_mean_cov_tangent_space(x0, Tf, Nf, inter_steps=inter_steps)
        else:
            xm, full_cov = self.obtain_full_mean_cov(x0, Tf, Nf, inter_steps=inter_steps)
        last_fltr = fltr[Nf-2]
        last_obs = obs_flattened[reduced_dim-last_fltr.shape[0]:]
        null_space, known_space = self._split_spaces(last_fltr, last_obs)

        last_full_fltr = np.vstack((fltr[Nf-2], null_space))
        full_fltr = sparse.block_diag([*fltr[:Nf-2], last_full_fltr])
        cov_red = full_fltr@full_cov@(full_fltr.T)
        xm_red = full_fltr@np.ravel(xm)

        xm_known = xm_red[:reduced_dim]
        dev=np.subtract(obs_flattened, xm_known)
        invcov = np.linalg.inv(cov_red)
        cov_last_red = np.linalg.inv(invcov[reduced_dim:, reduced_dim:])
        xm_last_red = xm_red[reduced_dim:] - cov_last_red@invcov[reduced_dim:, :reduced_dim]@dev
        return xm_last_red, cov_last_red/self.Omega, null_space, known_space

    def _mean_cov_for_lat_traj(self, double [:] x0, np.ndarray obs, np.ndarray fltr,
                                            double Tf, tangent=False, Py_ssize_t inter_steps=0):
        cdef:
            Py_ssize_t Nf=fltr.shape[0]+1, i, dim=self.dim
        if tangent:
            xm, full_cov = self.obtain_full_mean_cov_tangent_space(x0, Tf, Nf, inter_steps=inter_steps)
        else:
            xm, full_cov = self.obtain_full_mean_cov(x0, Tf, Nf, inter_steps=inter_steps)
        known_spaces = np.empty((Nf-1, dim), dtype=DTYPE)
        mask = np.zeros((Nf-1)*dim, dtype='bool')
        null_spaces = []
        full_fltrs = []

        for i in range(Nf-1):
            null_space, known_spaces[i] = self._split_spaces(fltr[i], obs[i])
            null_spaces.append(null_space)
            full_fltrs.append(np.vstack((fltr[i], null_space)))
            mask[i*dim:i*dim+len(obs[i])] = True

        full_fltr_mat = sparse.block_diag(full_fltrs)
        full_null_space = sparse.block_diag(null_spaces)
        full_cov = full_fltr_mat@full_cov@(full_fltr_mat.T)
        xm  = full_fltr_mat@np.ravel(xm)

        xm_known = xm[mask]
        obs_flattened = pyross.utils.process_obs(obs, Nf-1)
        dev=np.subtract(obs_flattened, xm_known)
        invcov = np.linalg.inv(full_cov)
        cov_red = np.linalg.inv(invcov[np.invert(mask)][:, np.invert(mask)])
        xm_red = xm[np.invert(mask)] - cov_red@invcov[np.invert(mask)][:, mask]@dev
        return xm_red, cov_red/self.Omega, full_null_space, known_spaces.flatten()

    def _split_spaces(self, fltr, obs):
        m, n = fltr.shape
        r, q = rq(fltr)
        null_space = q[:n-m]
        known_space = (q[n-m:]).T  @ solve_triangular(r[:, n-m:], obs)
        return null_space, known_space


    cdef double _obtain_logp_for_traj_tangent(self, double [:, :] x, double Tf):
        cdef:
            double [:, :] dx, cov
            double [:] xt, time_points, dx_det
            double dt, logp, t
            Py_ssize_t i, Nf=x.shape[0]
        time_points = np.linspace(0, Tf, Nf)
        dt = time_points[2]
        dx = np.gradient(x, axis=0)*2
        logp = 0
        for i in range(1, Nf-1):
            xt = x[i]
            t = time_points[i]
            self.det_model.set_contactMatrix(t, self.contactMatrix)
            self.det_model.rhs(np.multiply(xt, self.Omega), t)
            dx_det = np.multiply(dt/self.Omega, self.det_model.dxdt)
            self.compute_jacobian_and_b_matrix(xt, t)
            cov = np.multiply(dt, self.convert_vec_to_mat(self.B_vec))
            dev = np.subtract(dx[i], dx_det)
            logp += self._log_cond_p(dev, cov)
        return -logp

    cdef double _log_cond_p(self, double [:] x, double [:, :] cov):
        cdef:
            double [:] invcov_x
            double log_cond_p
            double det
        invcov_x, ldet = pyross.utils.solve_symmetric_close_to_singular(cov, x)
        log_cond_p = - np.dot(x, invcov_x)*(self.Omega/2) - (self.dim/2)*log(2*PI)
        log_cond_p -= (ldet - self.dim*log(self.Omega))/2
        log_cond_p -= self.dim*np.log(self.Omega)
        return log_cond_p

    cdef _estimate_cond_cov(self, object sol, double t1, double t2):
        cdef:
            double [:] cov_vec, sigma0=np.zeros((self.vec_size), dtype=DTYPE)
            double [:, :] cov

        def rhs(t, sig):
            x = sol(t)/self.Omega # sol is an ODESolver obj for extensive variables
            self.compute_jacobian_and_b_matrix(x, t, b_matrix=True, jacobian=True)
            self._compute_dsigdt(sig)
            return self.dsigmadt

        cov_vec = self._solve_lyapunov_type_eq(rhs, sigma0, t1, t2, self.steps)
        cov = self.convert_vec_to_mat(cov_vec)
        return cov

    cpdef obtain_full_mean_cov(self, double [:] x0, double Tf, Py_ssize_t Nf, Py_ssize_t inter_steps=0):
        cdef:
            Py_ssize_t dim=self.dim, i
            double [:, :] xm=np.empty((Nf, dim), dtype=DTYPE)
            double [:, :] _xm=np.empty((inter_steps*Nf, dim), dtype=DTYPE)
            double [:] time_points=np.linspace(0, Tf, Nf)
            double [:] xi, xf
            double [:, :] cond_cov, cov, temp
            double [:, :, :, :] full_cov
            double ti, tf
        if inter_steps:
            x0 = np.multiply(x0, self.Omega)
            _xm = pyross.utils.forward_euler_integration(self._rhs0, x0,
                                                                0, Tf,
                                                                Nf, inter_steps)
            _xm = np.divide(_xm, self.Omega)
            self._xm = np.copy(_xm)
            self._interp = []
            times = np.linspace(0, Nf, inter_steps*Nf)
            for i in range(dim):
                self._interp.append(interpolate.interp1d(times, _xm[:,i],
                                                          kind='linear'))
            xm = _xm[::inter_steps]
            sol = self.interpolate_euler
        else:
            xm, sol = self.integrate(x0, 0, Tf, Nf, dense_output=True,
                                           maxNumSteps=self.steps*Nf)
        cov = np.zeros((dim, dim), dtype=DTYPE)
        full_cov = np.zeros((Nf-1, dim, Nf-1, dim), dtype=DTYPE)
        for i in range(Nf-1):
            ti = time_points[i]
            tf = time_points[i+1]
            cond_cov = self._estimate_cond_cov(sol, ti, tf)
            self._obtain_time_evol_op(sol, ti, tf)
            cov = np.add(self.U@cov@self.U.T, cond_cov)
            full_cov[i, :, i, :] = cov
            if i>0:
                for j in range(0, i):
                    temp = full_cov[j, :, i-1, :]@self.U.T
                    full_cov[j, :, i, :] = temp
                    full_cov[i, :, j, :] = temp.T
        # returns mean and cov for all but first (fixed!) time point
        return xm[1:], np.reshape(full_cov, ((Nf-1)*dim, (Nf-1)*dim))

    cpdef interpolate_euler(self, t):
        ip = []
        for i in range(self.dim):
            ip.append(self._interp[i](t))
        return np.asarray(ip).T

    cpdef obtain_full_mean_cov_tangent_space(self, double [:] x0, double Tf, Py_ssize_t Nf, Py_ssize_t inter_steps=0):
        cdef:
            Py_ssize_t dim=self.dim, i
            double [:, :] xm=np.empty((Nf, dim), dtype=DTYPE)
            double [:] time_points=np.linspace(0, Tf, Nf)
            double [:] xt
            double [:, :] cov, cond_cov, U, J_dt, temp
            double [:, :, :, :] full_cov
            double t, dt=time_points[1]
        if inter_steps:
            x0 = np.multiply(x0, self.Omega)
            xm = pyross.utils.forward_euler_integration(self._rhs0, x0, 0, Tf,
                                                        Nf, inter_steps)
            xm = xm[::inter_steps]
            xm = np.divide(xm, self.Omega)
        else:
            xm = self.integrate(x0, 0, Tf, Nf, maxNumSteps=self.steps*Nf)
        full_cov = np.zeros((Nf-1, dim, Nf-1, dim), dtype=DTYPE)
        cov = np.zeros((dim, dim), dtype=DTYPE)
        for i in range(Nf-1):
            t = time_points[i]
            xt = xm[i]
            self.compute_jacobian_and_b_matrix(xt, t, b_matrix=True, jacobian=True)
            cond_cov = np.multiply(dt, self.convert_vec_to_mat(self.B_vec))
            J_dt = np.multiply(dt, self.J_mat)
            U = np.add(np.identity(dim), J_dt)
            cov = np.add(np.dot(np.dot(U, cov), U.T), cond_cov)
            full_cov[i, :, i, :] = cov
            if i>0:
                for j in range(0, i):
                    temp = np.dot(full_cov[j, :, i-1, :], U.T)
                    full_cov[j, :, i, :] = temp
                    full_cov[i, :, j, :] = temp.T
        return xm[1:], np.reshape(full_cov, ((Nf-1)*dim, (Nf-1)*dim)) # returns mean and cov for all but first (fixed!) time point

    cpdef _rhs0(self, t, xt):
        self.det_model.set_contactMatrix(t, self.contactMatrix)
        self.det_model.rhs(xt, t)
        return self.det_model.dxdt

    cpdef _obtain_time_evol_op_2(self, sol, double t1, double t2):
        cdef:
            double [:, :] U=self.U
            double [:] xi, xf
            double epsilon=1./self.Omega
            Py_ssize_t i, j, steps=self.steps
        if isclose(t1, t2):
            U = np.eye(self.dim)
        else:
            xi = sol(t1)/self.Omega
            xf = sol(t2)/self.Omega
            for i in range(self.dim):
                xi[i] += epsilon
                pos = self.integrate(xi, t1, t2, steps)[steps-1]
                for j in range(self.dim):
                    U[j, i] = (pos[j]-xf[j])/(epsilon)
                xi[i] -= epsilon

    def _obtain_time_evol_op(self, sol, double t1, double t2):
        cdef:
            Py_ssize_t steps=self.steps

        def rhs(t, U_vec):
            xt = sol(t)/self.Omega
            self.compute_jacobian_and_b_matrix(xt, t, b_matrix=False, jacobian=True)
            U_mat = np.reshape(U_vec, (self.dim, self.dim))
            dUdt = np.dot(self.J_mat, U_mat)
            return np.ravel(dUdt)

        if isclose(t1, t2): ## float precision
            self.U = np.eye(self.dim)
        else:
            U0 = np.identity((self.dim)).flatten()
            U_vec = self._solve_lyapunov_type_eq(rhs, U0, t1, t2, steps)
            self.U = np.reshape(U_vec, (self.dim, self.dim))

    def _solve_lyapunov_type_eq(self, rhs, M0, t1, t2, steps):
        if self.lyapunov_method=='euler':
            sol_vec = pyross.utils.forward_euler_integration(rhs, M0, t1, t2, steps)[steps-1]
        elif self.lyapunov_method=='RK45':
            res = solve_ivp(rhs, (t1, t2), M0, method='RK45', t_eval=np.array([t2]), first_step=(t2-t1)/steps, max_step=(t2-t1)/steps, rtol=self.rtol_lyapunov)
            sol_vec = res.y[:, 0]
        elif self.lyapunov_method=='LSODA':
            res = solve_ivp(rhs, (t1, t2), M0, method='LSODA', t_eval=np.array([t2]), first_step=(t2-t1)/steps, max_step=(t2-t1)/steps, rtol=self.rtol_lyapunov)
            sol_vec = res.y[:, 0]
        elif self.lyapunov_method=='RK2':
            sol_vec = pyross.utils.RK2_integration(rhs, M0, t1, t2, steps)[steps-1]
        else:
            raise Exception("Error: lyapunov method not found. Use set_lyapunov_method to change the method")
        return sol_vec

    cdef _compute_dsigdt(self, double [:] sig):
        cdef:
            Py_ssize_t i, j
            double [:] dsigdt=self.dsigmadt, B_vec=self.B_vec, linear_term_vec
            double [:, :] sigma_mat
            np.ndarray[DTYPE_t, ndim=2] linear_term
        sigma_mat = self.convert_vec_to_mat(sig)
        linear_term = np.dot(self.J_mat, sigma_mat) + np.dot(sigma_mat, (self.J_mat).T)
        linear_term_vec = linear_term[(self.rows, self.cols)]
        for i in range(self.vec_size):
            dsigdt[i] = B_vec[i] + linear_term_vec[i]

    cpdef convert_vec_to_mat(self, double [:] cov):
        cdef:
            double [:, :] cov_mat
            Py_ssize_t i, j, count=0, dim=self.dim
        cov_mat = np.empty((dim, dim), dtype=DTYPE)
        for i in range(dim):
            cov_mat[i, i] = cov[count]
            count += 1
            for j in range(i+1, dim):
                cov_mat[i, j] = cov[count]
                cov_mat[j, i] = cov[count]
                count += 1
        return cov_mat

    def _process_contact_matrix(self, contactMatrix, generator, intervention_fun):
        if (contactMatrix is None) == (generator is None):
            raise Exception('Specify either a fixed contactMatrix or a generator')
        if (intervention_fun is not None) and (generator is None):
            raise Exception('Specify a generator')
        if contactMatrix is not None:
            self.contactMatrix = contactMatrix


    cdef compute_jacobian_and_b_matrix(self, double [:] x, double t,
                                             b_matrix=True, jacobian=False):
        raise NotImplementedError("Please Implement compute_jacobian_and_b_matrix in subclass")

    def integrate(self, double [:] x0, double t1, double t2, Py_ssize_t steps,
                  dense_output=False, maxNumSteps=100000):
        """An light weight integrate method similar to `simulate` in pyross.deterministic

        Parameters
        ----------
        x0: np.array
            Initial state of the given model
        t1: float
            Initial time of integrator
        t2: float
            Final time of integrator
        steps: int
            Number of time steps for numerical integrator evaluation.
        maxNumSteps: int, optional
            The maximum number of steps taken by the integrator.

        Returns
        -------
        sol: np.array
            The state of the system evaulated at the time point specified. Only used if det_method is set to 'solve_ivp'.
        """

        def rhs0(double t, double [:] xt):
            self.det_model.set_contactMatrix(t, self.contactMatrix)
            self.det_model.rhs(xt, t)
            return self.det_model.dxdt

        x0 = np.multiply(x0, self.Omega)
        time_points = np.linspace(t1, t2, steps)
        res = solve_ivp(rhs0, [t1,t2], x0, method=self.det_method,
                        t_eval=time_points, dense_output=dense_output,
                        max_step=maxNumSteps, rtol=self.rtol_det)
        y = np.divide(res.y.T, self.Omega)

        if dense_output:
            return y, res.sol
        else:
            return y


@cython.wraparound(False)
@cython.boundscheck(False)
@cython.cdivision(True)
@cython.nonecheck(False)
cdef class SIR(SIR_type):
    """
    Susceptible, Infected, Removed (SIR)

    * Ia: asymptomatic
    * Is: symptomatic

    To initialise the SIR class,

    Parameters
    ----------
    parameters: dict
        Contains the following keys:

        alpha: float
            Ratio of asymptomatic carriers
        beta: float
            Infection rate upon contact
        gIa: float
            Recovery rate for asymptomatic
        gIs: float
            Recovery rate for symptomatic
        fsa: float
            The fraction of symptomatic people who are self-isolating
    M: int
        Number of age groups
    fi: float numpy.array
        Number of people in each age group divided by Omega.
    Omega: float, optional
        System size parameter, e.g. total population. Default to 1.
    steps: int, optional
        The number of internal integration steps performed between the observed points (not used in tangent space inference).
        For robustness, set steps to be large, lyapunov_method='LSODA'.
        For speed, set steps to be small (~4), lyapunov_method='euler'.
        For a combination of the two, choose something in between.
    det_method: str, optional
        The integration method used for deterministic integration.
        Choose one of 'LSODA' and 'RK45'. Default is 'LSODA'.
    lyapunov_method: str, optional
        The integration method used for the integration of the Lyapunov equation for the covariance.
        Choose one of 'LSODA', 'RK45', 'RK2' and 'euler'. Default is 'LSODA'.
    rtol_det: float, optional
        relative tolerance for the deterministic integrator (default 1e-4)
    rtol_lyapunov: float, optional
        relative tolerance for the Lyapunov-type integrator (default 1e-3)
    """
    cdef readonly pyross.deterministic.SIR det_model

    def __init__(self, parameters, M, fi, Omega=1, steps=4, det_method='LSODA', lyapunov_method='LSODA', rtol_det=1e-4, rtol_lyapunov=1e-3):
        self.param_keys = ['alpha', 'beta', 'gIa', 'gIs', 'fsa']
        super().__init__(parameters, 3, M, fi, Omega, steps, det_method, lyapunov_method, rtol_det, rtol_lyapunov)
        self.class_index_dict = {'S':0, 'Ia':1, 'Is':2}
        self.set_det_model(parameters)

    def set_det_model(self, parameters):
        self.det_model = pyross.deterministic.SIR(parameters, self.M, self.fi*self.Omega)

    def infection_indices(self):
        return [1, 2]

    def make_params_dict(self):
        parameters = {'alpha':self.alpha, 'beta':self.beta, 'gIa':self.gIa, 'gIs':self.gIs, 'fsa':self.fsa}
        return parameters

    cdef compute_jacobian_and_b_matrix(self, double [:] x, double t,
                                                b_matrix=True, jacobian=False):
        cdef:
            double [:] s, Ia, Is
            Py_ssize_t M=self.M
        s = x[0:M]
        Ia = x[M:2*M]
        Is = x[2*M:3*M]
        self.CM = self.contactMatrix(t)
        cdef double [:] l=np.zeros((M), dtype=DTYPE)
        self.fill_lambdas(Ia, Is, l)
        if b_matrix:
            self.noise_correlation(s, Ia, Is, l)
        if jacobian:
            self.jacobian(s, l)

    cdef fill_lambdas(self, double [:] Ia, double [:] Is, double [:] l):
        cdef:
            double [:, :] CM=self.CM
            double [:] fsa=self.fsa, beta=self.beta
            double [:] fi=self.fi
            Py_ssize_t m, n, M=self.M
        for m in range(M):
            for n in range(M):
                l[m] += beta[m]*CM[m,n]*(Ia[n]+fsa[n]*Is[n])/fi[n]

    cdef jacobian(self, double [:] s, double [:] l):
        cdef:
            Py_ssize_t m, n, M=self.M, dim=self.dim
            double [:] gIa=self.gIa, gIs=self.gIs, fsa=self.fsa, beta=self.beta
            double [:] alpha=self.alpha, balpha=1-self.alpha, fi=self.fi
            double [:, :, :, :] J = self.J
            double [:, :] CM=self.CM
        for m in range(M):
            J[0, m, 0, m] = -l[m]
            J[1, m, 0, m] = alpha[m]*l[m]
            J[2, m, 0, m] = balpha[m]*l[m]
            for n in range(M):
                J[0, m, 1, n] = -s[m]*beta[m]*CM[m, n]/fi[n]
                J[0, m, 2, n] = -s[m]*beta[m]*CM[m, n]*fsa[n]/fi[n]
                J[1, m, 1, n] = alpha[m]*s[m]*beta[m]*CM[m, n]/fi[n]
                J[1, m, 2, n] = alpha[m]*s[m]*beta[m]*CM[m, n]*fsa[n]/fi[n]
                J[2, m, 1, n] = balpha[m]*s[m]*beta[m]*CM[m, n]/fi[n]
                J[2, m, 2, n] = balpha[m]*s[m]*beta[m]*CM[m, n]*fsa[n]/fi[n]
            J[1, m, 1, m] -= gIa[m]
            J[2, m, 2, m] -= gIs[m]
        self.J_mat = self.J.reshape((dim, dim))

    cdef noise_correlation(self, double [:] s, double [:] Ia, double [:] Is, double [:] l):
        cdef:
            Py_ssize_t m, M=self.M
            double [:] gIa=self.gIa, gIs=self.gIs
            double [:] alpha=self.alpha, balpha=1-self.alpha
            double [:, :, :, :] B = self.B
        for m in range(M): # only fill in the upper triangular form
            B[0, m, 0, m] = l[m]*s[m]
            B[0, m, 1, m] =  - alpha[m]*l[m]*s[m]
            B[1, m, 1, m] = alpha[m]*l[m]*s[m] + gIa[m]*Ia[m]
            B[0, m, 2, m] = - balpha[m]*l[m]*s[m]
            B[2, m, 2, m] = balpha[m]*l[m]*s[m] + gIs[m]*Is[m]
        self.B_vec = self.B.reshape((self.dim, self.dim))[(self.rows, self.cols)]

@cython.wraparound(False)
@cython.boundscheck(False)
@cython.cdivision(True)
@cython.nonecheck(False)
cdef class SEIR(SIR_type):
    """
    Susceptible, Exposed, Infected, Removed (SEIR)

    * Ia: asymptomatic
    * Is: symptomatic

    To initialise the SEIR class,

    Parameters
    ----------
    parameters: dict
        Contains the following keys:

        alpha: float or np.array(M)
            Fraction of infected who are asymptomatic.
        beta: float
            Rate of spread of infection.
        gIa: float
            Rate of removal from asymptomatic individuals.
        gIs: float
            Rate of removal from symptomatic individuals.
        fsa: float
            Fraction by which symptomatic individuals self isolate.
        gE: float
            rate of removal from exposed individuals.
    M: int
        Number of age groups
    fi: float numpy.array
        Number of people in each compartment divided by Omega
    Omega: float, optional
        System size, e.g. total population. Default is 1.
    steps: int, optional
        The number of internal integration steps performed between the observed points (not used in tangent space inference).
        For robustness, set steps to be large, lyapunov_method='LSODA'.
        For speed, set steps to be small (~4), lyapunov_method='euler'.
        For a combination of the two, choose something in between.
    det_method: str, optional
        The integration method used for deterministic integration.
        Choose one of 'LSODA' and 'RK45'. Default is 'LSODA'.
    lyapunov_method: str, optional
        The integration method used for the integration of the Lyapunov equation for the covariance.
        Choose one of 'LSODA', 'RK45', 'RK2' and 'euler'. Default is 'LSODA'.
    rtol_det: float, optional
        relative tolerance for the deterministic integrator (default 1e-3)
    rtol_lyapunov: float, optional
        relative tolerance for the Lyapunov-type integrator (default 1e-3)
    """

    cdef:
        readonly np.ndarray gE
        readonly pyross.deterministic.SEIR det_model

    def __init__(self, parameters, M, fi, Omega=1, steps=4, det_method='LSODA', lyapunov_method='LSODA', rtol_det=1e-3, rtol_lyapunov=1e-3):
        self.param_keys = ['alpha', 'beta', 'gE', 'gIa', 'gIs', 'fsa']
        super().__init__(parameters, 4, M, fi, Omega, steps, det_method, lyapunov_method, rtol_det, rtol_lyapunov)
        self.class_index_dict = {'S':0, 'E':1, 'Ia':2, 'Is':3}
        self.set_det_model(parameters)

    def infection_indices(self):
        return [1, 2, 3]

    def set_params(self, parameters):
        super().set_params(parameters)
        self.gE = pyross.utils.age_dep_rates(parameters['gE'], self.M, 'gE')

    def set_det_model(self, parameters):
        self.det_model = pyross.deterministic.SEIR(parameters, self.M, self.fi*self.Omega)

    def make_params_dict(self):
        parameters = {'alpha':self.alpha, 'beta':self.beta, 'gIa':self.gIa,
                            'gIs':self.gIs, 'gE':self.gE, 'fsa':self.fsa}
        return parameters

    cdef compute_jacobian_and_b_matrix(self, double [:] x, double t,
                                            b_matrix=True, jacobian=False):
        cdef:
            double [:] s, e, Ia, Is
            Py_ssize_t M=self.M
        s = x[0:M]
        e = x[M:2*M]
        Ia = x[2*M:3*M]
        Is = x[3*M:4*M]
        self.CM = self.contactMatrix(t)
        cdef double [:] l=np.zeros((M), dtype=DTYPE)
        self.fill_lambdas(Ia, Is, l)
        if b_matrix:
            self.noise_correlation(s, e, Ia, Is, l)
        if jacobian:
            self.jacobian(s, l)

    cdef fill_lambdas(self, double [:] Ia, double [:] Is, double [:] l):
        cdef:
            double [:, :] CM=self.CM
            double [:] fsa=self.fsa, beta=self.beta, fi=self.fi
            Py_ssize_t m, n, M=self.M
        for m in range(M):
            for n in range(M):
                l[m] += beta[m]*CM[m,n]*(Ia[n]+fsa[n]*Is[n])/fi[n]

    cdef jacobian(self, double [:] s, double [:] l):
        cdef:
            Py_ssize_t m, n, M=self.M, dim=self.dim
            double [:] gIa=self.gIa, gIs=self.gIs, gE=self.gE, fsa=self.fsa, beta=self.beta
            double [:] alpha=self.alpha, balpha=1-self.alpha, fi=self.fi
            double [:, :, :, :] J = self.J
            double [:, :] CM=self.CM
        for m in range(M):
            J[0, m, 0, m] = -l[m]
            J[1, m, 0, m] = l[m]
            J[1, m, 1, m] = - gE[m]
            J[2, m, 1, m] = alpha[m]*gE[m]
            J[2, m, 2, m] = - gIa[m]
            J[3, m, 1, m] = balpha[m]*gE[m]
            J[3, m, 3, m] = - gIs[m]
            for n in range(M):
                J[0, m, 2, n] = -s[m]*beta[m]*CM[m, n]/fi[n]
                J[0, m, 3, n] = -s[m]*beta[m]*CM[m, n]*fsa[n]/fi[n]
                J[1, m, 2, n] = s[m]*beta[m]*CM[m, n]/fi[n]
                J[1, m, 3, n] = s[m]*beta[m]*CM[m, n]*fsa[n]/fi[n]
        self.J_mat = self.J.reshape((dim, dim))

    cdef noise_correlation(self, double [:] s, double [:] e, double [:] Ia, double [:] Is, double [:] l):
        cdef:
            Py_ssize_t m, M=self.M
            double [:] gIa=self.gIa, gIs=self.gIs, gE=self.gE
            double [:] alpha=self.alpha, balpha=1-self.alpha
            double [:, :, :, :] B = self.B
        for m in range(M): # only fill in the upper triangular form
            B[0, m, 0, m] = l[m]*s[m]
            B[0, m, 1, m] =  - l[m]*s[m]
            B[1, m, 1, m] = l[m]*s[m] + gE[m]*e[m]
            B[1, m, 2, m] = -alpha[m]*gE[m]*e[m]
            B[1, m, 3, m] = -balpha[m]*gE[m]*e[m]
            B[2, m, 2, m] = alpha[m]*gE[m]*e[m]+gIa[m]*Ia[m]
            B[3, m, 3, m] = balpha[m]*gE[m]*e[m]+gIs[m]*Is[m]
        self.B_vec = self.B.reshape((self.dim, self.dim))[(self.rows, self.cols)]


@cython.wraparound(False)
@cython.boundscheck(False)
@cython.cdivision(True)
@cython.nonecheck(False)
cdef class SEAIRQ(SIR_type):
    """
    Susceptible, Exposed, Asymptomatic and infected, Infected, Removed, Quarantined (SEAIRQ)

    * Ia: asymptomatic
    * Is: symptomatic
    * E: exposed
    * A: asymptomatic and infectious
    * Q: quarantined

    To initialise the SEAIRQ class,

    Parameters
    ----------
    parameters: dict
        Contains the following keys:

        alpha: float or np.array(M)
            Fraction of infected who are asymptomatic.
        beta: float
            Rate of spread of infection.
        gIa: float
            Rate of removal from asymptomatic individuals.
        gIs: float
            Rate of removal from symptomatic individuals.
        gE: float
            rate of removal from exposed individuals.
        gA: float
            rate of removal from activated individuals.
        fsa: float
            fraction by which symptomatic individuals self isolate.
        tE: float
            testing rate and contact tracing of exposeds
        tA: float
            testing rate and contact tracing of activateds
        tIa: float
            testing rate and contact tracing of asymptomatics
        tIs: float
            testing rate and contact tracing of symptomatics
    M: int
        Number of compartments
    fi: float numpy.array
        Number of people in each compartment divided by Omega.
    Omega: float, optional
        System size, e.g. total population. Default is 1.
    steps: int, optional
        The number of internal integration steps performed between the observed points (not used in tangent space inference).
        For robustness, set steps to be large, lyapunov_method='LSODA'.
        For speed, set steps to be small (~4), lyapunov_method='euler'.
        For a combination of the two, choose something in between.
    det_method: str, optional
        The integration method used for deterministic integration.
        Choose one of 'LSODA' and 'RK45'. Default is 'LSODA'.
    lyapunov_method: str, optional
        The integration method used for the integration of the Lyapunov equation for the covariance.
        Choose one of 'LSODA', 'RK45', 'RK2' and 'euler'. Default is 'LSODA'.
    rtol_det: float, optional
        relative tolerance for the deterministic integrator (default 1e-3)
    rtol_lyapunov: float, optional
        relative tolerance for the Lyapunov-type integrator (default 1e-3)
    """

    cdef:
        readonly np.ndarray gE, gA, tE, tA, tIa, tIs
        readonly pyross.deterministic.SEAIRQ det_model

    def __init__(self, parameters, M, fi, Omega=1, steps=4, det_method='LSODA', lyapunov_method='LSODA', rtol_det=1e-3, rtol_lyapunov=1e-3):
        self.param_keys = ['alpha', 'beta', 'gE', 'gA', \
                           'gIa', 'gIs', 'fsa', \
                           'tE', 'tA', 'tIa', 'tIs']
        super().__init__(parameters, 6, M, fi, Omega, steps, det_method, lyapunov_method, rtol_det, rtol_lyapunov)
        self.class_index_dict = {'S':0, 'E':1, 'A':2, 'Ia':3, 'Is':4, 'Q':5}
        self.set_det_model(parameters)

    def infection_indices(self):
        return [1, 2, 3, 4]


    def set_det_model(self, parameters):
        self.det_model = pyross.deterministic.SEAIRQ(parameters, self.M, self.fi*self.Omega)

    def make_params_dict(self):
        parameters = {'alpha':self.alpha,
                      'beta':self.beta,
                      'gIa':self.gIa,
                      'gIs':self.gIs,
                      'gE':self.gE,
                      'gA':self.gA,
                      'fsa': self.fsa,
                      'tS': 0,
                      'tE': self.tE,
                      'tA': self.tA,
                      'tIa': self.tIa,
                      'tIs': self.tIs
                      }
        return parameters

    cdef compute_jacobian_and_b_matrix(self, double [:] x, double t,
                                        b_matrix=True, jacobian=False):
        cdef:
            double [:] s, e, a, Ia, Is, Q
            Py_ssize_t M=self.M
        s = x[0:M]
        e = x[M:2*M]
        a = x[2*M:3*M]
        Ia = x[3*M:4*M]
        Is = x[4*M:5*M]
        q = x[5*M:6*M]
        self.CM = self.contactMatrix(t)
        cdef double [:] l=np.zeros((M), dtype=DTYPE)
        self.fill_lambdas(a, Ia, Is, l)
        if b_matrix:
            self.noise_correlation(s, e, a, Ia, Is, q, l)
        if jacobian:
            self.jacobian(s, l)

    cdef fill_lambdas(self, double [:] a, double [:] Ia, double [:] Is, double [:] l):
        cdef:
            double [:, :] CM=self.CM
            double [:] fsa=self.fsa, beta=self.beta, fi=self.fi
            Py_ssize_t m, n, M=self.M
        for m in range(M):
            for n in range(M):
                l[m] += beta[m]*CM[m,n]*(Ia[n]+a[n]+fsa[n]*Is[n])/fi[n]

    cdef jacobian(self, double [:] s, double [:] l):
        cdef:
            Py_ssize_t m, n, M=self.M, dim=self.dim
            double [:] gE=self.gE, gA=self.gA, gIa=self.gIa, gIs=self.gIs, fsa=self.fsa
            double [:] tE=self.tE, tA=self.tE, tIa=self.tIa, tIs=self.tIs, beta=self.beta
            double [:] alpha=self.alpha, balpha=1-self.alpha, fi=self.fi
            double [:, :, :, :] J = self.J
            double [:, :] CM=self.CM
        for m in range(M):
            J[0, m, 0, m] = -l[m]
            J[1, m, 0, m] = l[m]
            J[1, m, 1, m] = - gE[m] - tE[m]
            J[2, m, 1, m] = gE[m]
            J[2, m, 2, m] = - gA[m] - tA[m]
            J[3, m, 2, m] = alpha[m]*gA[m]
            J[3, m, 3, m] = - gIa[m] - tIa[m]
            J[4, m, 2, m] = balpha[m]*gA[m]
            J[4, m, 4, m] = -gIs[m] - tIs[m]
            J[5, m, 1, m] = tE[m]
            J[5, m, 2, m] = tA[m]
            J[5, m, 3, m] = tIa[m]
            J[5, m, 4, m] = tIs[m]
            for n in range(M):
                J[0, m, 2, n] = -s[m]*beta[m]*CM[m, n]/fi[n]
                J[0, m, 3, n] = -s[m]*beta[m]*CM[m, n]/fi[n]
                J[0, m, 4, n] = -s[m]*beta[m]*CM[m, n]*fsa[n]/fi[n]
                J[1, m, 2, n] = s[m]*beta[m]*CM[m, n]/fi[n]
                J[1, m, 3, n] = s[m]*beta[m]*CM[m, n]/fi[n]
                J[1, m, 4, n] = s[m]*beta[m]*CM[m, n]*fsa[n]/fi[n]
        self.J_mat = self.J.reshape((dim, dim))

    cdef noise_correlation(self, double [:] s, double [:] e, double [:] a, double [:] Ia, double [:] Is, double [:] q, double [:] l):
        cdef:
            Py_ssize_t m, M=self.M
            double [:] beta=self.beta, gIa=self.gIa, gIs=self.gIs, gE=self.gE, gA=self.gA
            double [:] tE=self.tE, tA=self.tE, tIa=self.tIa, tIs=self.tIs
            double [:] alpha=self.alpha, balpha=1-self.alpha
            double [:, :, :, :] B = self.B
        for m in range(M): # only fill in the upper triangular form
            B[0, m, 0, m] = l[m]*s[m]
            B[0, m, 1, m] =  - l[m]*s[m]
            B[1, m, 1, m] = l[m]*s[m] + (gE[m]+tE[m])*e[m]
            B[1, m, 2, m] = -gE[m]*e[m]
            B[2, m, 2, m] = gE[m]*e[m]+(gA[m]+tA[m])*a[m]
            B[2, m, 3, m] = -alpha[m]*gA[m]*a[m]
            B[2, m, 4, m] = -balpha[m]*gA[m]*a[m]
            B[3, m, 3, m] = alpha[m]*gA[m]*a[m]+(gIa[m]+tIa[m])*Ia[m]
            B[4, m, 4, m] = balpha[m]*gA[m]*a[m] + (gIs[m]+tIs[m])*Is[m]
            B[1, m, 5, m] = -tE[m]*e[m]
            B[2, m, 5, m] = -tA[m]*a[m]
            B[3, m, 5, m] = -tIa[m]*Ia[m]
            B[4, m, 5, m] = -tIs[m]*Is[m]
            B[5, m, 5, m] = tE[m]*e[m]+tA[m]*a[m]+tIa[m]*Ia[m]+tIs[m]*Is[m]
        self.B_vec = self.B.reshape((self.dim, self.dim))[(self.rows, self.cols)]


@cython.wraparound(False)
@cython.boundscheck(False)
@cython.cdivision(True)
@cython.nonecheck(False)
cdef class SEAIRQ_testing(SIR_type):
    """
    Susceptible, Exposed, Asymptomatic and infected, Infected, Removed, Quarantined (SEAIRQ)
    Ia: asymptomatic
    Is: symptomatic
    A : Asymptomatic and infectious

    * Ia: asymptomatic
    * Is: symptomatic
    * E: exposed
    * A: asymptomatic and infectious
    * Q: quarantined

    To initialise the SEAIRQ class,

    Parameters
    ----------
    parameters: dict
        Contains the following keys:

        alpha: float or np.array(M)
            Fraction of infected who are asymptomatic.
        beta: float
            Rate of spread of infection.
        gIa: float
            Rate of removal from asymptomatic individuals.
        gIs: float
            Rate of removal from symptomatic individuals.
        gE: float
            rate of removal from exposed individuals.
        gA: float
            rate of removal from activated individuals.
        fsa: float
            fraction by which symptomatic individuals self isolate.
        ars : float
            fraction of population admissible for random and symptomatic tests
        kapE : float
            fraction of positive tests for exposed individuals
    testRate: python function
        number of tests per day and age group
    M: int
        Number of compartments
    fi: float numpy.array
        Number of people in each age group divided by Omega.
    Omega: float, optional
        System size, e.g. total population. Default is 1.
    steps: int, optional
        The number of internal integration steps performed between the observed points (not used in tangent space inference).
        For robustness, set steps to be large, lyapunov_method='LSODA'.
        For speed, set steps to be small (~4), lyapunov_method='euler'.
        For a combination of the two, choose something in between.
    det_method: str, optional
        The integration method used for deterministic integration.
        Choose one of 'LSODA' and 'RK45'. Default is 'LSODA'.
    lyapunov_method: str, optional
        The integration method used for the integration of the Lyapunov equation for the covariance.
        Choose one of 'LSODA', 'RK45', 'RK2' and 'euler'. Default is 'LSODA'.
    rtol_det: float, optional
        relative tolerance for the deterministic integrator (default 1e-3)
    rtol_lyapunov: float, optional
        relative tolerance for the Lyapunov-type integrator (default 1e-3)
    """

    cdef:
        readonly np.ndarray gE, gA, ars, kapE
        readonly object testRate
        readonly pyross.deterministic.SEAIRQ_testing det_model

    def __init__(self, parameters, testRate, M, fi, Omega=1, steps=4, det_method='LSODA', lyapunov_method='LSODA', rtol_det=1e-3, rtol_lyapunov=1e-3):
        self.param_keys = ['alpha', 'beta', 'gE', 'gA', \
                           'gIa', 'gIs', 'fsa', \
                           'ars', 'kapE']
        super().__init__(parameters, 6, M, fi, Omega, steps, det_method, lyapunov_method, rtol_det, rtol_lyapunov)
        self.testRate=testRate
        self.class_index_dict = {'S':0, 'E':1, 'A':2, 'Ia':3, 'Is':4, 'Q':5}
        self.make_det_model(parameters)

    def infection_indices(self):
        return (1, 2, 3, 4)

    def set_params(self, parameters):
        super().set_params(parameters)
        self.gE = pyross.utils.age_dep_rates(parameters['gE'], self.M, 'gE')
        self.gA = pyross.utils.age_dep_rates(parameters['gA'], self.M, 'gA')
        self.ars = pyross.utils.age_dep_rates(parameters['ars'], self.M, 'ars')
        self.kapE = pyross.utils.age_dep_rates(parameters['kapE'], self.M, 'kapE')


    def set_testRate(self, testRate):
        self.testRate=testRate

    def make_det_model(self, parameters):
        self.det_model = pyross.deterministic.SEAIRQ_testing(parameters, self.M, self.fi*self.Omega)
        self.det_model.set_testRate(self.testRate)

    def make_params_dict(self):
        parameters = {'alpha':self.alpha,
                      'beta':self.beta,
                      'gIa':self.gIa,
                      'gIs':self.gIs,
                      'gE':self.gE,
                      'gA':self.gA,
                      'fsa': self.fsa,
                      'ars': self.ars,
                      'kapE': self.kapE
                      }
        return parameters

    cdef compute_jacobian_and_b_matrix(self, double [:] x, double t,
                                            b_matrix=True, jacobian=False):
        cdef:
            double [:] s, e, a, Ia, Is, Q, TR
            Py_ssize_t M=self.M
        s = x[0:M]
        e = x[M:2*M]
        a = x[2*M:3*M]
        Ia = x[3*M:4*M]
        Is = x[4*M:5*M]
        q = x[5*M:6*M]
        self.CM = self.contactMatrix(t)
        TR=self.testRate(t)
        cdef double [:] l=np.zeros((M), dtype=DTYPE)
        self.fill_lambdas(a, Ia, Is, l)
        if b_matrix:
            self.noise_correlation(s, e, a, Ia, Is, q, l, TR)
        if jacobian:
            self.jacobian(s, e, a, Ia, Is, q, l, TR)

    cdef fill_lambdas(self, double [:] a, double [:] Ia, double [:] Is, double [:] l):
        cdef:
            double [:, :] CM=self.CM
            double [:] fsa=self.fsa, beta=self.beta, fi=self.fi
            Py_ssize_t m, n, M=self.M
        for m in range(M):
            for n in range(M):
                l[m] += beta[m]*CM[m,n]*(Ia[n]+a[n]+fsa[n]*Is[n])/fi[n]

    cdef jacobian(self, double [:] s, double [:] e, double [:] a, double [:] Ia, double [:] Is, double [:] q, double [:] l, double [:] TR):
        cdef:
            Py_ssize_t m, n, M=self.M, dim=self.dim
            double Omega = self.Omega
            double [:] gE=self.gE, gA=self.gA, gIa=self.gIa, gIs=self.gIs, fsa=self.fsa
            double [:] ars=self.ars, kapE=self.kapE, beta=self.beta
            double t0, tE, tA, tIa, tIs
            double [:] alpha=self.alpha, balpha=1-self.alpha, fi=self.fi
            double [:, :, :, :] J = self.J
            double [:, :] CM=self.CM
        for m in range(M):
            t0 = 1./(ars[m]*(self.fi[m]-q[m]-Is[m])+Is[m])
            tE = TR[m]*ars[m]*kapE[m]*t0/Omega
            tA= TR[m]*ars[m]*t0/Omega
            tIa = TR[m]*ars[m]*t0/Omega
            tIs = TR[m]*t0/Omega

            for n in range(M):
                J[0, m, 2, n] = -s[m]*beta[m]*CM[m, n]/fi[n]
                J[0, m, 3, n] = -s[m]*beta[m]*CM[m, n]/fi[n]
                J[0, m, 4, n] = -s[m]*beta[m]*CM[m, n]*fsa[n]/fi[n]
                J[1, m, 2, n] = s[m]*beta[m]*CM[m, n]/fi[n]
                J[1, m, 3, n] = s[m]*beta[m]*CM[m, n]/fi[n]
                J[1, m, 4, n] = s[m]*beta[m]*CM[m, n]*fsa[n]/fi[n]
            J[0, m, 0, m] = -l[m]
            J[1, m, 0, m] = l[m]
            J[1, m, 1, m] = - gE[m] - tE
            J[1, m, 4, m] += (1-ars[m])*tE*t0*e[m]
            J[1, m, 5, m] = -ars[m]*tE*t0*e[m]
            J[2, m, 1, m] = gE[m]
            J[2, m, 2, m] = - gA[m] - tA
            J[2, m, 4, m] = (1-ars[m])*tA*t0*a[m]
            J[2, m, 5, m] = - ars[m]*tA*t0*a[m]
            J[3, m, 2, m] = alpha[m]*gA[m]
            J[3, m, 3, m] = - gIa[m] - tIa
            J[3, m, 4, m] = (1-ars[m])*tIa*t0*Ia[m]
            J[3, m, 5, m] = - ars[m]*tIa*t0*Ia[m]
            J[4, m, 2, m] = balpha[m]*gA[m]
            J[4, m, 4, m] = - gIs[m] - tIs + (1-ars[m])*tIs*t0*Is[m]
            J[4, m, 5, m] = - ars[m]*tIs*t0*Is[m]
            J[5, m, 1, m] = tE
            J[5, m, 2, m] = tA
            J[5, m, 3, m] = tIa
            J[5, m, 4, m] = tIs - (1-ars[m])*t0*(tE*e[m]+tA*a[m]+tIa*Ia[m]+tIs*Is[m])
            J[5, m, 5, m] = ars[m]*t0*(tE*e[m]+tA*a[m]+tIa*Ia[m]+tIs*Is[m])
        self.J_mat = self.J.reshape((dim, dim))


    cdef noise_correlation(self, double [:] s, double [:] e, double [:] a, double [:] Ia, double [:] Is, double [:] q, double [:] l, double [:] TR):
        cdef:
            Py_ssize_t m, M=self.M
            double Omega=self.Omega
            double [:] beta=self.beta, gIa=self.gIa, gIs=self.gIs, gE=self.gE, gA=self.gA
            double [:] ars=self.ars, kapE=self.kapE
            double tE, tA, tIa, tIs
            double [:] alpha=self.alpha, balpha=1-self.alpha
            double [:, :, :, :] B = self.B
        for m in range(M): # only fill in the upper triangular form
            t0 = 1./(ars[m]*(self.fi[m]-q[m]-Is[m])+Is[m])
            tE = TR[m]*ars[m]*kapE[m]*t0/Omega
            tA= TR[m]*ars[m]*t0/Omega
            tIa = TR[m]*ars[m]*t0/Omega
            tIs = TR[m]*t0/Omega

            B[0, m, 0, m] = l[m]*s[m]
            B[0, m, 1, m] =  - l[m]*s[m]
            B[1, m, 1, m] = l[m]*s[m] + (gE[m]+tE)*e[m]
            B[1, m, 2, m] = -gE[m]*e[m]
            B[2, m, 2, m] = gE[m]*e[m]+(gA[m]+tA)*a[m]
            B[2, m, 3, m] = -alpha[m]*gA[m]*a[m]
            B[2, m, 4, m] = -balpha[m]*gA[m]*a[m]
            B[3, m, 3, m] = alpha[m]*gA[m]*a[m]+(gIa[m]+tIa)*Ia[m]
            B[4, m, 4, m] = balpha[m]*gA[m]*a[m] + (gIs[m]+tIs)*Is[m]
            B[1, m, 5, m] = -tE*e[m]
            B[2, m, 5, m] = -tA*a[m]
            B[3, m, 5, m] = -tIa*Ia[m]
            B[4, m, 5, m] = -tIs*Is[m]
            B[5, m, 5, m] = tE*e[m]+tA*a[m]+tIa*Ia[m]+tIs*Is[m]
        self.B_vec = self.B.reshape((self.dim, self.dim))[(self.rows, self.cols)]




@cython.wraparound(False)
@cython.boundscheck(False)
@cython.cdivision(True)
@cython.nonecheck(False)
cdef class Spp(SIR_type):
    """User-defined epidemic model.

    To initialise the Spp model,

    Parameters
    ----------
    model_spec: dict
        A dictionary specifying the model. See `Examples`.
    parameters: dict
        A dictionary containing the model parameters.
        All parameters can be float if not age-dependent, and np.array(M,) if age-dependent
    M: int
        Number of age groups.
    fi: np.array(M) or list
        Fraction of each age group.
    Omega: int
        Total population.
    steps: int, optional
        The number of internal integration steps performed between the observed points (not used in tangent space inference).
        For robustness, set steps to be large, lyapunov_method='LSODA'.
        For speed, set steps to be small (~4), lyapunov_method='euler'.
        For a combination of the two, choose something in between.
    det_method: str, optional
        The integration method used for deterministic integration.
        Choose one of 'LSODA' and 'RK45'. Default is 'LSODA'.
    lyapunov_method: str, optional
        The integration method used for the integration of the Lyapunov equation for the covariance.
        Choose one of 'LSODA', 'RK45', 'RK2' and 'euler'. Default is 'LSODA'.
    rtol_det: float, optional
        relative tolerance for the deterministic integrator (default 1e-3)
    rtol_lyapunov: float, optional
        relative tolerance for the Lyapunov-type integrator (default 1e-3)
    parameter_mapping: python function, optional
        A user-defined function that maps the dictionary the parameters used for inference to a dictionary of parameters used in model_spec. Default is an identical mapping.
    time_dep_param_mapping: python function, optional
        As parameter_mapping, but time-dependent. The user-defined function takes time as a second argument.

    See `SIR_type` for a table of all the methods

    Examples
    --------
    An example of model_spec and parameters for SIR class with a constant influx

    >>> model_spec = {
            "classes" : ["S", "I"],
            "S" : {
                "constant"  : [ ["k"] ],
                "infection" : [ ["I", "-beta"] ]
            },
            "I" : {
                "linear"    : [ ["I", "-gamma"] ],
                "infection" : [ ["I", "beta"] ]
            }
        }
    >>> parameters = {
            'beta': 0.1,
            'gamma': 0.1,
            'k': 1,
        }
    """

    cdef:
        readonly np.ndarray constant_terms, linear_terms, infection_terms, finres_terms, resource_list
        readonly np.ndarray model_parameters
        readonly np.ndarray model_parameters_length
        readonly np.ndarray finres_pop
        readonly pyross.deterministic.Spp det_model
        readonly dict model_spec
        readonly dict param_dict
        readonly list model_param_keys
        readonly object parameter_mapping
        readonly object time_dep_param_mapping



    def __init__(self, model_spec, parameters, M, fi, Omega=1, steps=4,
                                    det_method='LSODA', lyapunov_method='LSODA', rtol_det=1e-3, rtol_lyapunov=1e-3, parameter_mapping=None, time_dep_param_mapping=None):
        if parameter_mapping is not None and time_dep_param_mapping is not None:
            raise Exception('Specify either parameter_mapping or time_dep_param_mapping')
        self.parameter_mapping = parameter_mapping
        self.time_dep_param_mapping = time_dep_param_mapping
        self.param_keys = list(parameters.keys())
        if parameter_mapping is not None:
            self.model_param_keys = list(parameter_mapping(parameters).keys())
        elif time_dep_param_mapping is not None:
            self.param_dict = parameters.copy()
            self.model_param_keys = list(time_dep_param_mapping(parameters, 0).keys())
        else:
            self.model_param_keys = self.param_keys.copy()
        self.model_spec=model_spec
        res = pyross.utils.parse_model_spec(model_spec, self.model_param_keys)
        self.nClass = res[0]
        self.class_index_dict = res[1]
        self.constant_terms = res[2]
        self.linear_terms = res[3]
        self.infection_terms = res[4]
        self.finres_terms = res[5]
        self.resource_list = res[6]
        super().__init__(parameters, self.nClass, M, fi, Omega, steps, det_method, lyapunov_method, rtol_det, rtol_lyapunov)
        if self.parameter_mapping is not None:
            parameters = self.parameter_mapping(parameters)
            self.param_mapping_enabled = True
        if self.time_dep_param_mapping is not None:
            self.det_model = pyross.deterministic.Spp(model_spec, parameters, M, fi*Omega, time_dep_param_mapping=time_dep_param_mapping)
            self.param_mapping_enabled = True
        else:
            self.det_model = pyross.deterministic.Spp(model_spec, parameters, M, fi*Omega)
        
        self.finres_pop = np.empty( len(self.resource_list), dtype='object')  # populations for finite-resource transitions
        for i in range(len(self.resource_list)):
            ndx = self.resource_list[i][0]
            if self.model_parameters_length[ndx] == 1:
                self.finres_pop[i] = 0
            else:
                self.finres_pop[i] = np.zeros(self.M, dtype=DTYPE)

    def infection_indices(self):
        cdef Py_ssize_t a = 100
        indices = set()
        linear_terms_indices = list(range(self.linear_terms.shape[0]))

        # Find all the infection terms
        for term in self.infection_terms:
            infective_index = term[1]
            indices.add(infective_index)

        # Find all the terms that turn into infection terms
        a = 100
        while a > 0:
            a = 0
            temp = linear_terms_indices.copy()
            for i in linear_terms_indices:
                product_index = self.linear_terms[i, 2]
                if product_index in indices:
                    a += 1
                    indices.add(self.linear_terms[i, 1])
                    temp.remove(i)
            linear_terms_indices = temp
        return list(indices)

    def set_params(self, parameters):
        if self.det_model is not None:
            self.set_det_model(parameters)
        nParams = len(self.param_keys)
        self.param_dict = parameters.copy()
        if self.parameter_mapping is not None:
            model_parameters = self.parameter_mapping(parameters)
            nParams = len(self.model_param_keys)
            self.model_parameters = np.empty((nParams, self.M), dtype=DTYPE)
            self.model_parameters_length = np.empty(nParams, dtype=np.intp)
            try:
                for (i, key) in enumerate(self.model_param_keys):
                    param = model_parameters[key]
                    self.model_parameters[i] = pyross.utils.age_dep_rates(param, self.M, key)
                    self.model_parameters_length[i] = len(param)
            except KeyError:
                raise Exception('The parameters returned by parameter_mapping(...) do not contain certain keys. The keys are {}'.format(self.model_param_keys))
        elif self.time_dep_param_mapping is not None:
            self.set_time_dep_model_parameters(0)
        else:
            self.model_parameters = np.empty((nParams, self.M), dtype=DTYPE)
            self.model_parameters_length = np.empty(nParams, dtype=np.intp)
            try:
                for (i, key) in enumerate(self.param_keys):
                    param = parameters[key]
                    self.model_parameters[i] = pyross.utils.age_dep_rates(param, self.M, key)
                    self.model_parameters_length[i] = len(param)
            except KeyError:
                raise Exception('The parameters passed do not contain certain keys. The keys are {}'.format(self.param_keys))

    def set_time_dep_model_parameters(self, tt):
        model_parameters = self.time_dep_param_mapping(self.param_dict, tt)
        nParams = len(self.model_param_keys)
        self.model_parameters = np.empty((nParams, self.M), dtype=DTYPE)
        self.model_parameters_length = np.empty(nParams, dtype=np.intp)
        
        try:
            for (i, key) in enumerate(self.model_param_keys):
                param = model_parameters[key]
                self.model_parameters[i] = pyross.utils.age_dep_rates(param, self.M, key)
                self.model_parameters_length[i] = len(param)
        except KeyError:
            raise Exception('The parameters passed do not contain certain keys.\
                             The keys are {}'.format(self.param_keys))

    def set_det_model(self, parameters):
        if self.parameter_mapping is not None:
            self.det_model.update_model_parameters(self.parameter_mapping(parameters))
        else:
            self.det_model.update_model_parameters(parameters)


    def make_params_dict(self):
        param_dict = self.param_dict.copy()
        return param_dict

    cdef np.ndarray _get_r_from_x(self, np.ndarray x):
        cdef:
            np.ndarray r
            np.ndarray xrs=x.reshape(int(self.dim/self.M), self.M)
        if 'R' in self.class_index_dict.keys():
            r = xrs[self.class_index_dict['R'],:]
        if self.constant_terms.size > 0:
            r = xrs[-1,:] - np.sum(xrs[:-1,:], axis=0)
        else:
            r = self.fi - np.sum(xrs, axis=0)
        return r

    cdef compute_jacobian_and_b_matrix(self, double [:] x, double t,
                                            b_matrix=True, jacobian=False):
        cdef:
            Py_ssize_t nClass=self.nClass, M=self.M
            Py_ssize_t num_of_infection_terms=self.infection_terms.shape[0]
            double [:, :] l=np.zeros((num_of_infection_terms, self.M), dtype=DTYPE)
            double [:] fi=self.fi
        self.CM = self.contactMatrix(t)
        if self.time_dep_param_mapping is not None:
            self.set_time_dep_model_parameters(t)
        if self.constant_terms.size > 0:
            fi = x[(nClass-1)*M:]
        self.fill_lambdas(x, l)
        self.fill_finres_pop(x)
        if b_matrix:
            self.B = np.zeros((nClass, M, nClass, M), dtype=DTYPE)
            self.noise_correlation(x, l)
        if jacobian:
            self.J = np.zeros((nClass, M, nClass, M), dtype=DTYPE)
            self.jacobian(x, l)

    cdef fill_lambdas(self, double [:] x, double [:, :] l):
        cdef:
            double [:, :] CM=self.CM
            int [:, :] infection_terms=self.infection_terms
            double infection_rate
            double [:] fi=self.fi
            Py_ssize_t m, n, i, infective_index, index, M=self.M, num_of_infection_terms=infection_terms.shape[0]
        for i in range(num_of_infection_terms):
            infective_index = infection_terms[i, 1]
            for m in range(M):
                for n in range(M):
                    index = n + M*infective_index
                    if fi[n]>0:
                        l[i, m] += CM[m,n]*x[index]/fi[n]

    cdef fill_finres_pop(self, double [:] x):
        # Calculate populations for finite resource transitions
        cdef:
            Py_ssize_t class_index, priority_index, m, i
        for i in range(len(self.resource_list)):
            if np.size(self.finres_pop[i]) == 1:
                self.finres_pop[i] = 0
            else:
                self.finres_pop[i] = np.zeros(np.size(self.finres_pop[i]))
            for (class_index, priority_index) in self.resource_list[i][1:]:
                for m in range(self.M):
                    if np.size(self.finres_pop[i]) == 1:
                        self.finres_pop[i] += x[m + self.M*class_index] * self.parameters[priority_index, m]
                    else:
                        self.finres_pop[i][m] += x[m + self.M*class_index] * self.parameters[priority_index, m]

    cdef jacobian(self, double [:] x, double [:, :] l):
        cdef:
            Py_ssize_t i, m, n, M=self.M, dim=self.dim
            Py_ssize_t rate_index, infective_index, product_index, reagent_index, S_index=self.class_index_dict['S']
            Py_ssize_t resource_index, priority_index, probability_index, class_index, res_class_index, res_priority_index
            double [:, :, :, :] J = self.J
            double [:, :] CM=self.CM
            double [:, :] parameters=self.model_parameters
            int [:, :] linear_terms=self.linear_terms, infection_terms=self.infection_terms
            int [:, :] finres_terms=self.finres_terms
            np.ndarray resource_list=self.resource_list
            np.ndarray finres_pop = self.finres_pop
            double [:] rate
            double term, term2, frp
            double [:] fi=self.fi

        # infection terms
        for i in range(infection_terms.shape[0]):
            product_index = infection_terms[i, 2]
            infective_index = infection_terms[i, 1]
            rate_index = infection_terms[i, 0]
            rate = parameters[rate_index]
            for m in range(M):
                J[S_index, m, S_index, m] -= rate[m]*l[i, m]
                if product_index>-1:
                    J[product_index, m, S_index, m] += rate[m]*l[i, m]
                for n in range(M):
                    J[S_index, m, infective_index, n] -= x[S_index*M+m]*rate[m]*CM[m, n]/fi[n]
                    if product_index>-1:
                        J[product_index, m, infective_index, n] += x[S_index*M+m]*rate[m]*CM[m, n]/fi[n]

        # linear terms
        for i in range(linear_terms.shape[0]):
            product_index = linear_terms[i, 2]
            reagent_index = linear_terms[i, 1]
            rate_index = linear_terms[i, 0]
            rate = parameters[rate_index]
            for m in range(M):
                J[reagent_index, m, reagent_index, m] -= rate[m]
                if product_index>-1:
                    J[product_index, m, reagent_index, m] += rate[m]

        # finite-resource terms
        if finres_terms.size > 0:
            for i in range(finres_terms.shape[0]):
                resource_index = finres_terms[i, 0]
                rate_index = resource_list[resource_index][0]
                priority_index = finres_terms[i, 1]
                probability_index = finres_terms[i, 2]
                class_index = finres_terms[i, 3]
                reagent_index = self.finres_terms[i, 4]
                product_index = self.finres_terms[i, 5]
                for m in range(M):
                    if np.size(finres_pop[resource_index]) == 1:
                        frp = finres_pop[resource_index]
                    else:
                        frp = finres_pop[resource_index][m]
                    if frp > 0.5 / self.Omega:
                        term = parameters[rate_index, m] * parameters[priority_index, m] \
                               * parameters[probability_index, m] / (frp * self.Omega)
                    else:
                        term = 0
                    if reagent_index>-1:
                        J[reagent_index, m, class_index, m] -= term
                    if product_index>-1:
                        J[product_index, m, class_index, m] += term
                    if finres_pop[resource_index] > 0:
                        term *= - x[class_index*M+m] / frp
                    for (res_class_index, res_priority_index) in resource_list[resource_index][1:]:
<<<<<<< HEAD
                        if np.size(finres_pop[resource_index]) == 1:
                            for n in range(M):
                                term2 = term * parameters[res_priority_index, n]
                                if reagent_index>-1:
                                    J[reagent_index, m, res_class_index, n] -= term2
                                if product_index>-1:
                                    J[product_index, m, res_class_index, n] += term2
                        else:
                            term2 = term * parameters[res_priority_index, m]
=======
                        for n in range(M):
                            term2 = term * parameters[res_priority_index, n]
>>>>>>> d3934a59
                            if reagent_index>-1:
                                J[reagent_index, m, res_class_index, m] -= term2
                            if product_index>-1:
                                J[product_index, m, res_class_index, m] += term2
                                

        self.J_mat = self.J.reshape((dim, dim))

    cdef noise_correlation(self, double [:] x, double [:, :] l):
        cdef:
            Py_ssize_t i, m, n, M=self.M, nClass=self.nClass, class_index
            Py_ssize_t rate_index, infective_index, product_index, reagent_index, S_index=self.class_index_dict['S']
            Py_ssize_t resource_index, priority_index, probability_index
            double [:, :, :, :] B=self.B
            double [:, :] CM=self.CM
            double [:, :] parameters=self.model_parameters
            int [:, :] constant_terms=self.constant_terms
            int [:, :] linear_terms=self.linear_terms, infection_terms=self.infection_terms
            int [:, :] finres_terms=self.finres_terms
            np.ndarray resource_list=self.resource_list
            np.ndarray finres_pop = self.finres_pop
            double frp
            double [:] s, reagent, rate
            double Omega=self.Omega
        s = x[S_index*M:(S_index+1)*M]

        if self.constant_terms.size > 0:
            for i in range(constant_terms.shape[0]):
                rate_index = constant_terms[i, 0]
                class_index = constant_terms[i, 1]
                rate = parameters[rate_index]
                for m in range(M):
                    B[class_index, m, class_index, m] += rate[m]/Omega
                    B[nClass-1, m, nClass-1, m] += rate[m]/Omega

        for i in range(infection_terms.shape[0]):
            product_index = infection_terms[i, 2]
            infective_index = infection_terms[i, 1]
            rate_index = infection_terms[i, 0]
            rate = parameters[rate_index]
            for m in range(M):
                B[S_index, m, S_index, m] += rate[m]*l[i, m]*s[m]
                if product_index>-1:
                    B[S_index, m, product_index, m] -=  rate[m]*l[i, m]*s[m]
                    B[product_index, m, product_index, m] += rate[m]*l[i, m]*s[m]
                    B[product_index, m, S_index, m] -= rate[m]*l[i, m]*s[m]

        for i in range(linear_terms.shape[0]):
            product_index = linear_terms[i, 2]
            reagent_index = linear_terms[i, 1]
            reagent = x[reagent_index*M:(reagent_index+1)*M]
            rate_index = linear_terms[i, 0]
            rate = parameters[rate_index]
            for m in range(M): # only fill in the upper triangular form
                B[reagent_index, m, reagent_index, m] += rate[m]*reagent[m]
                if product_index>-1:
                    B[product_index, m, product_index, m] += rate[m]*reagent[m]
                    B[reagent_index, m, product_index, m] += -rate[m]*reagent[m]
                    B[product_index, m, reagent_index, m] += -rate[m]*reagent[m]

        if finres_terms.size > 0:
            for i in range(finres_terms.shape[0]):
                resource_index = finres_terms[i, 0]
                rate_index = resource_list[resource_index][0]
                priority_index = finres_terms[i, 1]
                probability_index = finres_terms[i, 2]
                class_index = finres_terms[i, 3]
                reagent_index = self.finres_terms[i, 4]
                product_index = self.finres_terms[i, 5]
                for m in range(M):
                    if np.size(finres_pop[resource_index]) == 1:
                        frp = finres_pop[resource_index]
                    else:
                        frp = finres_pop[resource_index][m]
                    term = parameters[rate_index, m] * parameters[priority_index, m] \
                           * parameters[probability_index, m] * x[class_index*M+m] / (frp * self.Omega)
                    if reagent_index>-1:
                        B[reagent_index, m, reagent_index, m] += term
                        if product_index>-1:
                            B[reagent_index, m, product_index, m] -= term
                            B[product_index, m, reagent_index, m] -= term
                    if product_index>-1:
                        B[product_index, m, product_index, m] += term

        self.B_vec = self.B.reshape((self.dim, self.dim))[(self.rows, self.cols)]

@cython.wraparound(False)
@cython.boundscheck(False)
@cython.cdivision(True)
@cython.nonecheck(False)
cdef class SppQ(SIR_type):
    """User-defined epidemic model with quarantine stage.

    To initialise the SppQ model,

    Parameters
    ----------
    model_spec: dict
        A dictionary specifying the model. See `Examples`.
    parameters: dict
        A dictionary containing the model parameters.
        All parameters can be float if not age-dependent, and np.array(M,) if age-dependent
    testRate: python function
        number of tests per day and age group
    M: int
        Number of age groups.
    fi: np.array(M) or list
        Fraction of each age group.
    Omega: int
        Total population.
    steps: int, optional
        The number of internal integration steps performed between the observed points (not used in tangent space inference).
        For robustness, set steps to be large, lyapunov_method='LSODA'.
        For speed, set steps to be small (~4), lyapunov_method='euler'.
        For a combination of the two, choose something in between.
    det_method: str, optional
        The integration method used for deterministic integration.
        Choose one of 'LSODA' and 'RK45'. Default is 'LSODA'.
    lyapunov_method: str, optional
        The integration method used for the integration of the Lyapunov equation for the covariance.
        Choose one of 'LSODA', 'RK45', 'RK2' and 'euler'. Default is 'LSODA'.
    rtol_det: float, optional
        relative tolerance for the deterministic integrator (default 1e-3)
    rtol_lyapunov: float, optional
        relative tolerance for the Lyapunov-type integrator (default 1e-3)
    parameter_mapping: python function, optional
        A user-defined function that maps the dictionary the parameters used for inference to a dictionary of parameters used in model_spec. Default is an identical mapping.
    time_dep_param_mapping: python function, optional
        As parameter_mapping, but time-dependent. The user-defined function takes time as a second argument.

    See `SIR_type` for a table of all the methods

    Examples
    --------
    An example of model_spec and parameters for SIR class with random
    testing (without false positives/negatives) and quarantine

    >>> model_spec = {
            "classes" : ["S", "I"],
            "S" : {
                "infection" : [ ["I", "-beta"] ]
            },
            "I" : {
                "linear"    : [ ["I", "-gamma"] ],
                "infection" : [ ["I", "beta"] ]
            },
            "test_pos"  : [ "p_falsepos", "p_truepos", "p_falsepos"] ,
            "test_freq" : [ "tf", "tf", "tf"]
        }
    >>> parameters = {
            'beta': 0.1,
            'gamma': 0.1,
            'p_falsepos': 0
            'p_truepos': 1
            'tf': 1
        }
    """

    cdef:
        readonly np.ndarray constant_terms, linear_terms, infection_terms, test_pos, test_freq
        readonly Py_ssize_t nClassU, nClassUwoN
        readonly np.ndarray model_parameters
        readonly pyross.deterministic.SppQ det_model
        readonly dict model_spec
        readonly dict param_dict
        readonly list model_param_keys
        readonly object parameter_mapping
        readonly object time_dep_param_mapping
        readonly object testRate


    def __init__(self, model_spec, parameters, testRate, M, fi, Omega=1, steps=4,
                                    det_method='LSODA', lyapunov_method='LSODA', rtol_det=1e-3, rtol_lyapunov=1e-3, parameter_mapping=None, time_dep_param_mapping=None):
        if parameter_mapping is not None and time_dep_param_mapping is not None:
            raise Exception('Specify either parameter_mapping or time_dep_param_mapping')
        self.parameter_mapping = parameter_mapping
        self.time_dep_param_mapping = time_dep_param_mapping
        self.param_keys = list(parameters.keys())
        if parameter_mapping is not None:
            self.model_param_keys = list(parameter_mapping(parameters).keys())
        elif time_dep_param_mapping is not None:
            self.param_dict = parameters.copy()
            self.model_param_keys = list(time_dep_param_mapping(parameters, 0).keys())
        else:
            self.model_param_keys = self.param_keys.copy()
        self.model_spec=model_spec
        res = pyross.utils.parse_model_spec(model_spec, self.model_param_keys)
        self.nClass = res[0]
        self.class_index_dict = res[1]
        self.constant_terms = res[2]
        self.linear_terms = res[3]
        self.infection_terms = res[4]
        self.test_pos = res[7]
        self.test_freq = res[8]
        super().__init__(parameters, self.nClass, M, fi, Omega, steps, det_method, lyapunov_method, rtol_det, rtol_lyapunov)
        if self.parameter_mapping is not None:
            parameters = self.parameter_mapping(parameters)
        if self.time_dep_param_mapping is not None:
            self.det_model = pyross.deterministic.SppQ(model_spec, parameters, M, fi*Omega, time_dep_param_mapping=time_dep_param_mapping)
        else:
            self.det_model = pyross.deterministic.SppQ(model_spec, parameters, M, fi*Omega)
        self.testRate =  testRate
        self.det_model.set_testRate(testRate)

        if self.constant_terms.size > 0:
            self.nClassU = self.nClass // 2 # number of unquarantined classes with constant terms
            self.nClassUwoN = self.nClassU - 1
        else:
            self.nClassU = (self.nClass - 1) // 2 # number of unquarantined classes w/o constant terms
            self.nClassUwoN = self.nClassU


    def infection_indices(self):
        cdef Py_ssize_t a = 100
        indices = set()
        linear_terms_indices = list(range(self.linear_terms.shape[0]))

        # Find all the infection terms
        for term in self.infection_terms:
            infective_index = term[1]
            indices.add(infective_index)

        # Find all the terms that turn into infection terms
        a = 100
        while a > 0:
            a = 0
            temp = linear_terms_indices.copy()
            for i in linear_terms_indices:
                product_index = self.linear_terms[i, 2]
                if product_index in indices:
                    a += 1
                    indices.add(self.linear_terms[i, 1])
                    temp.remove(i)
            linear_terms_indices = temp
        return list(indices)

    def set_params(self, parameters):
        if self.det_model is not None:
            self.set_det_model(parameters)
        nParams = len(self.param_keys)
        self.param_dict = parameters.copy()
        if self.parameter_mapping is not None:
            model_parameters = self.parameter_mapping(parameters)
            nParams = len(self.model_param_keys)
            self.model_parameters = np.empty((nParams, self.M), dtype=DTYPE)
            try:
                for (i, key) in enumerate(self.model_param_keys):
                    param = model_parameters[key]
                    self.model_parameters[i] = pyross.utils.age_dep_rates(param, self.M, key)
            except KeyError:
                raise Exception('The parameters returned by parameter_mapping(...) do not contain certain keys. The keys are {}'.format(self.model_param_keys))
        elif self.time_dep_param_mapping is not None:
            self.set_time_dep_model_parameters(0)
        else:
            self.model_parameters = np.empty((nParams, self.M), dtype=DTYPE)
            try:
                for (i, key) in enumerate(self.param_keys):
                    param = parameters[key]
                    self.model_parameters[i] = pyross.utils.age_dep_rates(param, self.M, key)
            except KeyError:
                raise Exception('The parameters passed do not contain certain keys. The keys are {}'.format(self.param_keys))


    def set_time_dep_model_parameters(self, tt):
        model_parameters = self.time_dep_param_mapping(self.param_dict, tt)
        nParams = len(self.model_param_keys)
        self.model_parameters = np.empty((nParams, self.M), dtype=DTYPE)
        try:
            for (i, key) in enumerate(self.model_param_keys):
                param = model_parameters[key]
                self.model_parameters[i] = pyross.utils.age_dep_rates(param, self.M, key)
        except KeyError:
            raise Exception('The parameters passed do not contain certain keys.\
                             The keys are {}'.format(self.param_keys))

    def set_testRate(self, testRate):
        self.testRate=testRate
        self.det_model.set_testRate(testRate)

    def set_det_model(self, parameters):
        if self.parameter_mapping is not None:
            self.det_model.update_model_parameters(self.parameter_mapping(parameters))
        else:
            self.det_model.update_model_parameters(parameters)
        self.det_model.set_testRate(self.testRate)

    def make_params_dict(self):
        param_dict = self.param_dict.copy()
        return param_dict

    cdef np.ndarray _get_r_from_x(self, np.ndarray x):
        cdef:
            np.ndarray r
            np.ndarray xrs=x.reshape(int(self.dim/self.M), self.M)
        r = self.fi - xrs[-1,:] - np.sum(xrs[:self.nClassUwoN,:], axis=0) # subtract total quarantined and all non-quarantined classes
        return r

    cdef np.ndarray _get_rq_from_x(self, np.ndarray x):
        cdef:
            np.ndarray r
            np.ndarray xrs=x.reshape(int(self.dim/self.M), self.M)
        r = xrs[-1,:] - np.sum(xrs[self.nClassU:-1,:], axis=0) # subtract all quarantined classes
        return r

    def _all_positive(self, np.ndarray x0):
        r = self._get_r_from_x(x0)
        rq = self._get_rq_from_x(x0)
        return (x0 >0).all() and (r > 0).all() and (rq > 0).all()

    cdef double _penalty_from_negative_values(self, np.ndarray x0):
        cdef:
            double eps=0.1/self.Omega, dev
            np.ndarray R_init, RQ_init
        R_init = self._get_r_from_x(x0)
        RQ_init = self._get_rq_from_x(x0)
        dev = - (np.sum(R_init[R_init<0]) + np.sum(RQ_init[RQ_init<0]) + np.sum(x0[x0<0]))
        return (dev/eps)**2 + (dev/eps)**8

    cdef calculate_test_r(self, double [:] x, double [:] r, double TR):
        cdef:
            Py_ssize_t nClass=self.nClass, nClassU=self.nClassU, nClassUwoN=self.nClassUwoN, M=self.M
            int [:] test_freq=self.test_freq
            double [:] fi=self.fi
            double Omega = self.Omega
            double ntestpop=0, tau0=0
            double [:, :] parameters=self.model_parameters
            Py_ssize_t m, i

        # Compute non-quarantined recovered
        r = self._get_r_from_x(np.array(x))
        # Compute normalisation of testing rates
        for m in range(M):
            for i in range(nClassUwoN):
                ntestpop += parameters[test_freq[i], m] * x[i*M+m]
            ntestpop += parameters[test_freq[nClassUwoN], m] * r[m]
        tau0 = TR / (Omega * ntestpop)
        return ntestpop, tau0

    cdef compute_jacobian_and_b_matrix(self, double [:] x, double t,
                                        b_matrix=True, jacobian=False):
        cdef:
            Py_ssize_t nClass=self.nClass, nClassU=self.nClassU, M=self.M
            Py_ssize_t num_of_infection_terms=self.infection_terms.shape[0]
            double [:, :] l=np.zeros((num_of_infection_terms, self.M), dtype=DTYPE)
            double [:] fi=self.fi
            double TR
            double ntestpop, tau0
            double [:] r=np.zeros(self.M, dtype=DTYPE)
        self.CM = self.contactMatrix(t)
        if self.time_dep_param_mapping is not None:
            self.set_time_dep_model_parameters(t)
        TR = self.testRate(t)
        if self.constant_terms.size > 0:
            fi = x[(nClassU-1)*M:]
        self.fill_lambdas(x, l)
        ntestpop, tau0 = self.calculate_test_r(x, r, TR)
        if b_matrix:
            self.B = np.zeros((nClass, M, nClass, M), dtype=DTYPE)
            self.noise_correlation(x, l, r, tau0)
        if jacobian:
            self.J = np.zeros((nClass, M, nClass, M), dtype=DTYPE)
            self.jacobian(x, l, r, ntestpop, tau0)

    cdef fill_lambdas(self, double [:] x, double [:, :] l):
        cdef:
            double [:, :] CM=self.CM
            int [:, :] infection_terms=self.infection_terms
            double infection_rate
            double [:] fi=self.fi
            Py_ssize_t m, n, i, infective_index, index, M=self.M, num_of_infection_terms=infection_terms.shape[0]
        for i in range(num_of_infection_terms):
            infective_index = infection_terms[i, 1]
            for m in range(M):
                for n in range(M):
                    index = n + M*infective_index
                    if fi[n]>0:
                        l[i, m] += CM[m,n]*x[index]/fi[n]

    cdef jacobian(self, double [:] x, double [:, :] l, double [:] r, double ntestpop, double tau0):
        cdef:
            Py_ssize_t i, m, n, M=self.M, dim=self.dim
            Py_ssize_t nClass=self.nClass, nClassU=self.nClassU, nClassUwoN=self.nClassUwoN
            Py_ssize_t rate_index, infective_index, product_index, reagent_index, S_index=self.class_index_dict['S']
            double [:, :, :, :] J = self.J
            double [:, :] CM=self.CM
            double [:, :] parameters=self.model_parameters
            int [:, :] linear_terms=self.linear_terms, infection_terms=self.infection_terms
            int [:] test_pos=self.test_pos
            int [:] test_freq=self.test_freq
            double [:] rate
            double term, term2, term3
            double [:] fi=self.fi

        # infection terms (no infection terms in Q classes, perfect quarantine)
        for i in range(infection_terms.shape[0]):
            product_index = infection_terms[i, 2]
            infective_index = infection_terms[i, 1]
            rate_index = infection_terms[i, 0]
            rate = parameters[rate_index]
            for m in range(M):
                J[S_index, m, S_index, m] -= rate[m]*l[i, m]
                if product_index>-1:
                    J[product_index, m, S_index, m] += rate[m]*l[i, m]
                for n in range(M):
                    J[S_index, m, infective_index, n] -= x[S_index*M+m]*rate[m]*CM[m, n]/fi[n]
                    if product_index>-1:
                        J[product_index, m, infective_index, n] += x[S_index*M+m]*rate[m]*CM[m, n]/fi[n]
        # linear terms
        for i in range(linear_terms.shape[0]):
            product_index = linear_terms[i, 2]
            reagent_index = linear_terms[i, 1]
            rate_index = linear_terms[i, 0]
            rate = parameters[rate_index]
            for m in range(M):
                J[reagent_index, m, reagent_index, m] -= rate[m]
                J[reagent_index + nClassU, m, reagent_index + nClassU, m] -= rate[m]
                if product_index>-1:
                    J[product_index, m, reagent_index, m] += rate[m]
                    J[product_index + nClassU, m, reagent_index + nClassU, m] += rate[m]
        # quarantining terms
        for m in range(M):
            for i in range(nClassUwoN):
                term = tau0 * parameters[test_freq[i], m] * parameters[test_pos[i], m]
                term2 = term * x[i*M+m] / ntestpop
                J[i, m, i, m] -= term
                J[i+nClassU, m, i, m] += term
                J[nClass-1,  m, i, m] += term
                for n in range(M):
                    for j in range(nClassUwoN):
                        term3 = term2 * (parameters[test_freq[j],n] - parameters[test_freq[nClassUwoN],n])
                        J[i, m, j, n] += term3
                        J[i+nClassU, m, j, n] -= term3
                        J[nClass-1,  m, j, n] -= term3
                    term3 = term2 * parameters[test_freq[nClassUwoN],n]
                    if self.constant_terms.size > 0:
                        J[i, m, nClassUwoN, n] += term3
                        J[i+nClassU, m, nClassUwoN, n] -= term3
                        J[nClass-1,  m, nClassUwoN, n] -= term3
                    J[i, m, nClass-1, n] -= term3
                    J[i+nClassU, m, nClass-1, n] += term3
                    J[nClass-1,  m, nClass-1, n] += term3
            term = tau0 * parameters[test_freq[nClassUwoN], m] * parameters[test_pos[nClassUwoN], m]
            term2 = term * r[m] / ntestpop
            for j in range(nClassUwoN):
                J[nClass-1, m, j, m] -= term
            if self.constant_terms.size > 0:
                J[nClass-1, m, nClassUwoN, m] += term
            J[nClass-1, m, nClass-1, m] -= term
            for n in range(M):
                for j in range(nClassUwoN):
                    term3 = term2 * (parameters[test_freq[j],n] - parameters[test_freq[nClassUwoN],n])
                    J[nClass-1,  m, j, n] -= term3
                term3 = term2 * parameters[test_freq[nClassUwoN],n]
                if self.constant_terms.size > 0:
                    J[nClass-1,  m, nClassUwoN, n] -= term3
                J[nClass-1,  m, nClass-1, n] += term3



        self.J_mat = self.J.reshape((dim, dim))

    cdef noise_correlation(self, double [:] x, double [:, :] l, double [:] r, double tau0):
        cdef:
            Py_ssize_t i, m, n, M=self.M, class_index
            Py_ssize_t nClass=self.nClass, nClassU=self.nClassU, nClassUwoN=self.nClassUwoN
            Py_ssize_t rate_index, infective_index, product_index, reagent_index, S_index=self.class_index_dict['S']
            double [:, :, :, :] B=self.B
            double [:, :] CM=self.CM
            double [:, :] parameters=self.model_parameters
            int [:, :] constant_terms=self.constant_terms
            int [:, :] linear_terms=self.linear_terms, infection_terms=self.infection_terms
            int [:] test_pos=self.test_pos
            int [:] test_freq=self.test_freq
            double [:] s, reagent, rate
            double term
            double Omega=self.Omega
        s = x[S_index*M:(S_index+1)*M]

        if self.constant_terms.size > 0:
            for i in range(constant_terms.shape[0]):
                rate_index = constant_terms[i, 0]
                class_index = constant_terms[i, 1]
                rate = parameters[rate_index]
                for m in range(M):
                    B[class_index, m, class_index, m] += rate[m]/Omega
                    B[nClass-1, m, nClass-1, m] += rate[m]/Omega

        for i in range(infection_terms.shape[0]):
            product_index = infection_terms[i, 2]
            infective_index = infection_terms[i, 1]
            rate_index = infection_terms[i, 0]
            rate = parameters[rate_index]
            for m in range(M):
                B[S_index, m, S_index, m] += rate[m]*l[i, m]*s[m]
                if product_index>-1:
                    B[S_index, m, product_index, m] -=  rate[m]*l[i, m]*s[m]
                    B[product_index, m, product_index, m] += rate[m]*l[i, m]*s[m]
                    B[product_index, m, S_index, m] -= rate[m]*l[i, m]*s[m]

        for i in range(linear_terms.shape[0]):
            product_index = linear_terms[i, 2]
            reagent_index = linear_terms[i, 1]
            reagent = x[reagent_index*M:(reagent_index+1)*M]
            rate_index = linear_terms[i, 0]
            rate = parameters[rate_index]
            for m in range(M): # only fill in the upper triangular form
                B[reagent_index, m, reagent_index, m] += rate[m]*reagent[m]
                if product_index>-1:
                    B[product_index, m, product_index, m] += rate[m]*reagent[m]
                    B[reagent_index, m, product_index, m] += -rate[m]*reagent[m]
                    B[product_index, m, reagent_index, m] += -rate[m]*reagent[m]
            # same transitions in Q classes
            reagent = x[(reagent_index+nClassU)*M:((reagent_index+nClassU)+1)*M]
            for m in range(M): # only fill in the upper triangular form
                B[reagent_index+nClassU, m, reagent_index+nClassU, m] += rate[m]*reagent[m]
                if product_index>-1:
                    B[product_index+nClassU, m, product_index+nClassU, m] += rate[m]*reagent[m]
                    B[reagent_index+nClassU, m, product_index+nClassU, m] += -rate[m]*reagent[m]
                    B[product_index+nClassU, m, reagent_index+nClassU, m] += -rate[m]*reagent[m]

        for m in range(M):
            for i in range(nClassUwoN): # only fill in the upper triangular form
                term = tau0 * parameters[test_freq[i], m] * parameters[test_pos[i], m] * x[m+M*i]
                B[i, m, i, m] += term
                B[i+nClassU, m, i+nClassU, m] += term
                B[nClass-1, m, nClass-1, m] += term
                B[i, m, i+nClassU, m] -= term
                B[i+nClassU, m, i, m] -= term
                B[i, m, nClass-1, m] -= term
                B[nClass-1, m, i, m] -= term
                B[i+nClassU, m, nClass-1, m] += term
                B[nClass-1, m, i+nClassU, m] += term
            term = tau0 * parameters[test_freq[nClassUwoN], m] * parameters[test_pos[nClassUwoN], m] * r[m]
            B[nClass-1, m, nClass-1, m] += term


        self.B_vec = self.B.reshape((self.dim, self.dim))[(self.rows, self.cols)]

cdef class SppSparse(Spp):

    def __init__(self, model_spec, contact_matrix0, contact_matrix_threshold, parameters, M, fi, Omega=1, steps=4,
                det_method='LSODA', lyapunov_method='LSODA', rtol_det=1e-3, rtol_lyapunov=1e-3,
                parameter_mapping=None, time_dep_param_mapping=None):

        super().__init__(model_spec, parameters, M, fi, Omega, steps,
                det_method, lyapunov_method, rtol_det, rtol_lyapunov,
                parameter_mapping, time_dep_param_mapping)

        if self.parameter_mapping is not None:
            parameters = self.parameter_mapping(parameters)
            self.param_mapping_enabled = True
        if self.time_dep_param_mapping is not None:
            self.det_model = pyross.deterministic.SppSparse(model_spec, contact_matrix0, contact_matrix_threshold, parameters, M, fi*Omega, time_dep_param_mapping=time_dep_param_mapping)
            self.param_mapping_enabled = True
        else:
            self.det_model = pyross.deterministic.SppSparse(model_spec, contact_matrix0, contact_matrix_threshold, parameters, M, fi*Omega)<|MERGE_RESOLUTION|>--- conflicted
+++ resolved
@@ -4637,7 +4637,6 @@
                     if finres_pop[resource_index] > 0:
                         term *= - x[class_index*M+m] / frp
                     for (res_class_index, res_priority_index) in resource_list[resource_index][1:]:
-<<<<<<< HEAD
                         if np.size(finres_pop[resource_index]) == 1:
                             for n in range(M):
                                 term2 = term * parameters[res_priority_index, n]
@@ -4647,10 +4646,6 @@
                                     J[product_index, m, res_class_index, n] += term2
                         else:
                             term2 = term * parameters[res_priority_index, m]
-=======
-                        for n in range(M):
-                            term2 = term * parameters[res_priority_index, n]
->>>>>>> d3934a59
                             if reagent_index>-1:
                                 J[reagent_index, m, res_class_index, m] -= term2
                             if product_index>-1:
