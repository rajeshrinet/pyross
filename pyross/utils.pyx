--- conflicted
+++ resolved
@@ -110,52 +110,32 @@
         infection_terms_list = [] # collect all infection terms
         infection_terms_destination_dict = {} # a dictionary for the product
         for (k, val) in infection_dict.items():
-<<<<<<< HEAD
-            for (reagent, susceptible, rate) in val:
-                if (reagent, susceptible, rate) in infection_terms_set:
-                    raise Exception('Duplicates infection terms: {}, {}'.format(reagent, susceptible, rate))
-                else:
-                    infection_terms_set.add((reagent, susceptible, rate))
-                    reagent_index = class_index_dict[reagent]
-                    susceptible_index = class_index_dict[susceptible]
-                    if rate.startswith('-'):
-                        rate = rate[1:]
-                        rate_index = params_index_dict[rate]
-                        infection_terms_list.append([rate_index, reagent_index, susceptible_index, -1])
+            for vv in val:
+                if len(vv) == 3:  # no overdispersion specified
+                    (reagent, susceptible, rate) = vv
+                    if (reagent, susceptible, rate) in infection_terms_set:
+                        raise Exception('Duplicate infection terms: {}, {}, {}'.format(reagent, susceptible, rate))
                     else:
-                        rate_index = params_index_dict[rate]
-                        infection_terms_destination_dict[(rate_index, reagent_index, susceptible_index)] = class_index_dict[k]
-=======
-            for vv in val:
-                if len(vv) == 2:  # no overdispersion specified
-                    (reagent, rate) = vv
-                    if (reagent, rate) in infection_terms_set:
-                        raise Exception('Duplicate infection terms: {}, {}'.format(reagent, rate))
+                        infection_terms_set.add((reagent, susceptible, rate))
+                        overdispersion_index = -1
+                elif len(vv) == 4:  # overdispersion specified
+                    (reagent, susceptible, rate, overdispersion) = vv
+                    if (reagent, susceptible, rate, overdispersion) in infection_terms_set:
+                        raise Exception('Duplicate infection terms: {}, {}, {}, {}'.format(reagent, susceptible, rate, overdispersion))
                     else:
-                        infection_terms_set.add((reagent, rate))
-                        overdispersion_index = -1
-                elif len(vv) == 3:  # overdispersion specified
-                    (reagent, rate, overdispersion) = vv
-                    if (reagent, rate, overdispersion) in infection_terms_set:
-                        raise Exception('Duplicate infection terms: {}, {}, {}'.format(reagent, rate, overdispersion))
-                    else:
-                        infection_terms_set.add((reagent, rate, overdispersion))
+                        infection_terms_set.add((reagent, susceptible, rate, overdispersion))
                         overdispersion_index = params_index_dict[overdispersion]
                 else:
-                    raise Exception('Wrong number of values in infection term: {}, {} (2 or 3 allowed)'.format(k, vv))
+                    raise Exception('Wrong number of values in infection term: {}, {} (3 or 4 allowed)'.format(k, vv))
                 reagent_index = class_index_dict[reagent]
+                susceptible_index = class_index_dict[susceptible]
                 if rate.startswith('-'):
                     rate = rate[1:]
-                    if k != 'S':
-                        raise Exception('A susceptible group that is not S: {}'.format(k))
-                    else:
-                        rate_index = params_index_dict[rate]
-                        infection_terms_list.append([rate_index, reagent_index, -1, overdispersion_index])
+                    rate_index = params_index_dict[rate]
+                    infection_terms_list.append([rate_index, reagent_index, susceptible_index, -1, overdispersion_index])
                 else:
                     rate_index = params_index_dict[rate]
-                    infection_terms_destination_dict[(rate_index, reagent_index, overdispersion_index)] = class_index_dict[k]
-
->>>>>>> d530474f
+                    infection_terms_destination_dict[(rate_index, reagent_index, susceptible_index, overdispersion_index)] = class_index_dict[k]
 
 
         # parse the finite resource-terms into
@@ -258,24 +238,17 @@
                                      np.array(test_freq_list, dtype=np.intc, ndmin=1))
     return res
 
+
 def set_destination(term_list, destination_dict):
     '''
     A function used by parse_model_spec that sets the product_index
     '''
     for term in term_list:
-<<<<<<< HEAD
-        indices = tuple(term[:-1])
+        indices = tuple(term[:-2]+term[-1:])
         if indices in destination_dict.keys():
             product_index = destination_dict[indices]
             term[-1] = product_index
-=======
-        rate_index = term[0]
-        reagent_index = term[1]
-        overdispersion_index = term[3]
-        if (rate_index, reagent_index, overdispersion_index) in destination_dict.keys():
-            product_index = destination_dict[(rate_index, reagent_index, overdispersion_index)]
-            term[2] = product_index
->>>>>>> d530474f
+            
 
 def age_dep_rates(rate, int M, str name, bint check_length=True):
     if np.size(rate)==1:
